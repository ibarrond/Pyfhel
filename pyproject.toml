# This file contains the project metadata as defined in PEP621, as well as 
#  custom compilation and linking flags. Non-expert users should only modify
#  the following sections:
#  - [cpplibraries.SEAL.cmake-opts]

#===============================================================================
#============================== PROJECT METADATA ===============================
#===============================================================================
# Pyfhel's core metadata
[project]
name = "Pyfhel"
version = "3.2.0"
description = "Python for Homomorphic Encryption Libraries"
readme = "README.md"
requires-python = ">=3.7"
license = {text = "GNU GPLv3"}
keywords = ["homomorphic" , "encryption", "cython", "cryptography"]
authors = [
  {name = "Alberto Ibarrondo", email = "ibarrond@eurecom.fr"},
  {name = "Alexander Viand", email = "alexander.viand@inf.ethz.ch"},
]
classifiers = [
    "Programming Language :: C++",
    "Programming Language :: Cython",
    "Programming Language :: Python :: 3",
    "Programming Language :: Python :: 3.7",
    "Programming Language :: Python :: 3.8",
    "Programming Language :: Python :: 3.9",
    "Programming Language :: Python :: 3.10",
    "Programming Language :: Python :: Implementation :: CPython",
    "Development Status :: 5 - Production/Stable",
    "License :: OSI Approved :: GNU General Public License v3 (GPLv3)",
    "Operating System :: Unix",
    "Operating System :: POSIX",
    "Operating System :: Microsoft :: Windows",
    "Topic :: Security",
    "Topic :: Security :: Cryptography",
]

dependencies = [
  "numpy==1.21"
]

[project.optional-dependencies]
test = [
  "pytest >= 6",
<<<<<<< HEAD
  "coverage >= 6.4"
=======
  "coverage >= 6.4",
  "pytest-cov >= 3.0",
>>>>>>> aaea991b
]

[project.urls]
homepage = "https://pyfhel.readthedocs.io"
documentation = "https://pyfhel.readthedocs.io"
repository = "https://github.com/ibarrond/github"


# Minimum requirements for the build system to execute.
[build-system]
requires = [
  "setuptools<=60.9",
  "wheel",
  "cython==3.0.0a10",
  "numpy==1.21",
  "cmake>=3.15",
  "toml>=0.10"
]
build-backend = "setuptools.build_meta"

# Tests config
[tool.pytest.ini_options]
testpaths = ["Pyfhel/test"]

[tool.coverage.run]
plugins = ["Cython.Coverage"]
source = ["Pyfhel"]
omit =[
    "setup.py",
    "Pyfhel/Afhel",
    "Pyfhel/backend",
    "Pyfhel/test/*",
    "examples/*",
    "*__init__*",
    "*.pxi",
    "Pyfhel/utils/*",
    "Pyfhel/PyPoly.pyx",
]

[platforms]
platforms = ["Linux", "Windows"]

#===============================================================================
#========================= COMPILATION CONFIGURATION ===========================
#===============================================================================
# Compile & link configuration for C/C++ libraries and extensions
# - Libs in mode 'cmake' are compiled running `cmake` inside source_dir.
# - Libs in mode 'standard' are compiled using the default platform compiler.
#------------------------------ C/C++ LIBRARIES --------------------------------
[cpplibraries]

  #--> SEAL
  [cpplibraries.SEAL]
  mode = 'cmake'              # standard/cmake
  lib_type = 'static'         # static/shared
  # source_dir: dir with the top CMakeLists.txt.
  source_dir = 'Pyfhel/backend/SEAL'
  include_dirs = [
    'Pyfhel/backend/SEAL/native/src',
    'Pyfhel/backend/SEAL/thirdparty/msgsl-src/include'
  ]

  ## Build-relative dirs:
  #  -> paths are relative to build directory.
  # built_library_dir: output dir containing the cmake-built libs
  built_library_dir='lib' 
  # built_include_dirs: dirs with cmake-built headers.
  built_include_dirs=['native/src']

  ## CMake options: https://github.com/microsoft/SEAL/#basic-cmake-options
    [cpplibraries.SEAL.cmake_opts]
    CMAKE_BUILD_TYPE = 'Release'
    SEAL_USE_INTEL_HEXL ='OFF'   # ON/OFF, use Intel HEXL for low-level kernels
    SEAL_USE_ALIGNED_ALLOC ='OFF'# ON/OFF, 64B aligned memory allocations, better perf with Intel HEXL.
    BUILD_SHARED_LIBS ='OFF'     # ON/OFF, build shared and not static library
    SEAL_THROW_ON_TRANSPARENT_CIPHERTEXT='ON' # ON/OFF, runtime error when multiplying a ctxt with a zeroed plaintext.
    SEAL_USE_MSGSL = 'ON'       # ON/OFF,	Build with Microsoft GSL support.
    SEAL_USE_ZLIB	= 'ON'        # ON/OFF,	Build with ZLIB support.
    SEAL_USE_ZSTD	= 'ON'        # ON/OFF,	Build with Zstandard support.
    
  #--> Afhel
  [cpplibraries.Afhel]
  mode = 'standard'        # standard/cmake
  lib_type = 'shared'      # static/shared
  sources = ['Pyfhel/Afhel/Afseal.cpp',]
  include_dirs = ['Pyfhel/Afhel',]
  define_macros = [
    # ["SEAL_USE_ZLIB","0"],
    # ["SEAL_USE_ZSTD","0"],
  ]
  extra_compile_args = [
    {Windows = ["/O2","/std:c++17","/openmp"]},
    {Linux = ["-std=c++17","-O3","-fopenmp"]} ]
  extra_link_args = [
    {Windows = []},
    {Linux = ["-Wl,-rpath=$ORIGIN/.", "-fopenmp"]} ]
  libraries = ['SEAL']


#----------------------------- CYTHON EXTENSIONS -------------------------------
[extensions.config]   # Common compilation config for all extensions
include_dirs = []
define_macros = [
  ["NPY_NO_DEPRECATED_API", "NPY_1_7_API_VERSION"],
  ["__PYX_ENUM_CLASS_DECL", "enum"], # Support enums in cython
]
extra_compile_args = [
  {Windows = ["/O2","/openmp","/std:c++17"]},
  {Linux = ["-std=c++17","-O3","-fopenmp"]},
]
extra_link_args = [
  {Windows = []},
  {Linux = ["-Wl,-rpath=$ORIGIN/.", "-fopenmp"]},
]
libraries = []  # libraries to link with, cpplibraries above are added by default

# List of extensions to compile. Custom compilation config can be defined for each
[extensions.Pyfhel]
fullname='Pyfhel.Pyfhel'    
sources=['Pyfhel/Pyfhel.pyx']

[extensions.PyCtxt]
fullname='Pyfhel.PyCtxt'    
sources=['Pyfhel/PyCtxt.pyx']

[extensions.PyPtxt]
fullname='Pyfhel.PyPtxt'    
sources=['Pyfhel/PyPtxt.pyx']

[extensions.PyPoly]
fullname='Pyfhel.PyPoly'    
sources=['Pyfhel/PyPoly.pyx']
<|MERGE_RESOLUTION|>--- conflicted
+++ resolved
@@ -1,184 +1,180 @@
-# This file contains the project metadata as defined in PEP621, as well as 
-#  custom compilation and linking flags. Non-expert users should only modify
-#  the following sections:
-#  - [cpplibraries.SEAL.cmake-opts]
-
-#===============================================================================
-#============================== PROJECT METADATA ===============================
-#===============================================================================
-# Pyfhel's core metadata
-[project]
-name = "Pyfhel"
-version = "3.2.0"
-description = "Python for Homomorphic Encryption Libraries"
-readme = "README.md"
-requires-python = ">=3.7"
-license = {text = "GNU GPLv3"}
-keywords = ["homomorphic" , "encryption", "cython", "cryptography"]
-authors = [
-  {name = "Alberto Ibarrondo", email = "ibarrond@eurecom.fr"},
-  {name = "Alexander Viand", email = "alexander.viand@inf.ethz.ch"},
-]
-classifiers = [
-    "Programming Language :: C++",
-    "Programming Language :: Cython",
-    "Programming Language :: Python :: 3",
-    "Programming Language :: Python :: 3.7",
-    "Programming Language :: Python :: 3.8",
-    "Programming Language :: Python :: 3.9",
-    "Programming Language :: Python :: 3.10",
-    "Programming Language :: Python :: Implementation :: CPython",
-    "Development Status :: 5 - Production/Stable",
-    "License :: OSI Approved :: GNU General Public License v3 (GPLv3)",
-    "Operating System :: Unix",
-    "Operating System :: POSIX",
-    "Operating System :: Microsoft :: Windows",
-    "Topic :: Security",
-    "Topic :: Security :: Cryptography",
-]
-
-dependencies = [
-  "numpy==1.21"
-]
-
-[project.optional-dependencies]
-test = [
-  "pytest >= 6",
-<<<<<<< HEAD
-  "coverage >= 6.4"
-=======
-  "coverage >= 6.4",
-  "pytest-cov >= 3.0",
->>>>>>> aaea991b
-]
-
-[project.urls]
-homepage = "https://pyfhel.readthedocs.io"
-documentation = "https://pyfhel.readthedocs.io"
-repository = "https://github.com/ibarrond/github"
-
-
-# Minimum requirements for the build system to execute.
-[build-system]
-requires = [
-  "setuptools<=60.9",
-  "wheel",
-  "cython==3.0.0a10",
-  "numpy==1.21",
-  "cmake>=3.15",
-  "toml>=0.10"
-]
-build-backend = "setuptools.build_meta"
-
-# Tests config
-[tool.pytest.ini_options]
-testpaths = ["Pyfhel/test"]
-
-[tool.coverage.run]
-plugins = ["Cython.Coverage"]
-source = ["Pyfhel"]
-omit =[
-    "setup.py",
-    "Pyfhel/Afhel",
-    "Pyfhel/backend",
-    "Pyfhel/test/*",
-    "examples/*",
-    "*__init__*",
-    "*.pxi",
-    "Pyfhel/utils/*",
-    "Pyfhel/PyPoly.pyx",
-]
-
-[platforms]
-platforms = ["Linux", "Windows"]
-
-#===============================================================================
-#========================= COMPILATION CONFIGURATION ===========================
-#===============================================================================
-# Compile & link configuration for C/C++ libraries and extensions
-# - Libs in mode 'cmake' are compiled running `cmake` inside source_dir.
-# - Libs in mode 'standard' are compiled using the default platform compiler.
-#------------------------------ C/C++ LIBRARIES --------------------------------
-[cpplibraries]
-
-  #--> SEAL
-  [cpplibraries.SEAL]
-  mode = 'cmake'              # standard/cmake
-  lib_type = 'static'         # static/shared
-  # source_dir: dir with the top CMakeLists.txt.
-  source_dir = 'Pyfhel/backend/SEAL'
-  include_dirs = [
-    'Pyfhel/backend/SEAL/native/src',
-    'Pyfhel/backend/SEAL/thirdparty/msgsl-src/include'
-  ]
-
-  ## Build-relative dirs:
-  #  -> paths are relative to build directory.
-  # built_library_dir: output dir containing the cmake-built libs
-  built_library_dir='lib' 
-  # built_include_dirs: dirs with cmake-built headers.
-  built_include_dirs=['native/src']
-
-  ## CMake options: https://github.com/microsoft/SEAL/#basic-cmake-options
-    [cpplibraries.SEAL.cmake_opts]
-    CMAKE_BUILD_TYPE = 'Release'
-    SEAL_USE_INTEL_HEXL ='OFF'   # ON/OFF, use Intel HEXL for low-level kernels
-    SEAL_USE_ALIGNED_ALLOC ='OFF'# ON/OFF, 64B aligned memory allocations, better perf with Intel HEXL.
-    BUILD_SHARED_LIBS ='OFF'     # ON/OFF, build shared and not static library
-    SEAL_THROW_ON_TRANSPARENT_CIPHERTEXT='ON' # ON/OFF, runtime error when multiplying a ctxt with a zeroed plaintext.
-    SEAL_USE_MSGSL = 'ON'       # ON/OFF,	Build with Microsoft GSL support.
-    SEAL_USE_ZLIB	= 'ON'        # ON/OFF,	Build with ZLIB support.
-    SEAL_USE_ZSTD	= 'ON'        # ON/OFF,	Build with Zstandard support.
-    
-  #--> Afhel
-  [cpplibraries.Afhel]
-  mode = 'standard'        # standard/cmake
-  lib_type = 'shared'      # static/shared
-  sources = ['Pyfhel/Afhel/Afseal.cpp',]
-  include_dirs = ['Pyfhel/Afhel',]
-  define_macros = [
-    # ["SEAL_USE_ZLIB","0"],
-    # ["SEAL_USE_ZSTD","0"],
-  ]
-  extra_compile_args = [
-    {Windows = ["/O2","/std:c++17","/openmp"]},
-    {Linux = ["-std=c++17","-O3","-fopenmp"]} ]
-  extra_link_args = [
-    {Windows = []},
-    {Linux = ["-Wl,-rpath=$ORIGIN/.", "-fopenmp"]} ]
-  libraries = ['SEAL']
-
-
-#----------------------------- CYTHON EXTENSIONS -------------------------------
-[extensions.config]   # Common compilation config for all extensions
-include_dirs = []
-define_macros = [
-  ["NPY_NO_DEPRECATED_API", "NPY_1_7_API_VERSION"],
-  ["__PYX_ENUM_CLASS_DECL", "enum"], # Support enums in cython
-]
-extra_compile_args = [
-  {Windows = ["/O2","/openmp","/std:c++17"]},
-  {Linux = ["-std=c++17","-O3","-fopenmp"]},
-]
-extra_link_args = [
-  {Windows = []},
-  {Linux = ["-Wl,-rpath=$ORIGIN/.", "-fopenmp"]},
-]
-libraries = []  # libraries to link with, cpplibraries above are added by default
-
-# List of extensions to compile. Custom compilation config can be defined for each
-[extensions.Pyfhel]
-fullname='Pyfhel.Pyfhel'    
-sources=['Pyfhel/Pyfhel.pyx']
-
-[extensions.PyCtxt]
-fullname='Pyfhel.PyCtxt'    
-sources=['Pyfhel/PyCtxt.pyx']
-
-[extensions.PyPtxt]
-fullname='Pyfhel.PyPtxt'    
-sources=['Pyfhel/PyPtxt.pyx']
-
-[extensions.PyPoly]
-fullname='Pyfhel.PyPoly'    
-sources=['Pyfhel/PyPoly.pyx']
+# This file contains the project metadata as defined in PEP621, as well as 
+#  custom compilation and linking flags. Non-expert users should only modify
+#  the following sections:
+#  - [cpplibraries.SEAL.cmake-opts]
+
+#===============================================================================
+#============================== PROJECT METADATA ===============================
+#===============================================================================
+# Pyfhel's core metadata
+[project]
+name = "Pyfhel"
+version = "3.2.0"
+description = "Python for Homomorphic Encryption Libraries"
+readme = "README.md"
+requires-python = ">=3.7"
+license = {text = "GNU GPLv3"}
+keywords = ["homomorphic" , "encryption", "cython", "cryptography"]
+authors = [
+  {name = "Alberto Ibarrondo", email = "ibarrond@eurecom.fr"},
+  {name = "Alexander Viand", email = "alexander.viand@inf.ethz.ch"},
+]
+classifiers = [
+    "Programming Language :: C++",
+    "Programming Language :: Cython",
+    "Programming Language :: Python :: 3",
+    "Programming Language :: Python :: 3.7",
+    "Programming Language :: Python :: 3.8",
+    "Programming Language :: Python :: 3.9",
+    "Programming Language :: Python :: 3.10",
+    "Programming Language :: Python :: Implementation :: CPython",
+    "Development Status :: 5 - Production/Stable",
+    "License :: OSI Approved :: GNU General Public License v3 (GPLv3)",
+    "Operating System :: Unix",
+    "Operating System :: POSIX",
+    "Operating System :: Microsoft :: Windows",
+    "Topic :: Security",
+    "Topic :: Security :: Cryptography",
+]
+
+dependencies = [
+  "numpy==1.21"
+]
+
+[project.optional-dependencies]
+test = [
+  "pytest >= 6",
+  "coverage >= 6.4",
+  "pytest-cov >= 3.0",
+]
+
+[project.urls]
+homepage = "https://pyfhel.readthedocs.io"
+documentation = "https://pyfhel.readthedocs.io"
+repository = "https://github.com/ibarrond/github"
+
+
+# Minimum requirements for the build system to execute.
+[build-system]
+requires = [
+  "setuptools<=60.9",
+  "wheel",
+  "cython==3.0.0a10",
+  "numpy==1.21",
+  "cmake>=3.15",
+  "toml>=0.10"
+]
+build-backend = "setuptools.build_meta"
+
+# Tests config
+[tool.pytest.ini_options]
+testpaths = ["Pyfhel/test"]
+
+[tool.coverage.run]
+plugins = ["Cython.Coverage"]
+source = ["Pyfhel"]
+omit =[
+    "setup.py",
+    "Pyfhel/Afhel",
+    "Pyfhel/backend",
+    "Pyfhel/test/*",
+    "examples/*",
+    "*__init__*",
+    "*.pxi",
+    "Pyfhel/utils/*",
+    "Pyfhel/PyPoly.pyx",
+]
+
+[platforms]
+platforms = ["Linux", "Windows"]
+
+#===============================================================================
+#========================= COMPILATION CONFIGURATION ===========================
+#===============================================================================
+# Compile & link configuration for C/C++ libraries and extensions
+# - Libs in mode 'cmake' are compiled running `cmake` inside source_dir.
+# - Libs in mode 'standard' are compiled using the default platform compiler.
+#------------------------------ C/C++ LIBRARIES --------------------------------
+[cpplibraries]
+
+  #--> SEAL
+  [cpplibraries.SEAL]
+  mode = 'cmake'              # standard/cmake
+  lib_type = 'static'         # static/shared
+  # source_dir: dir with the top CMakeLists.txt.
+  source_dir = 'Pyfhel/backend/SEAL'
+  include_dirs = [
+    'Pyfhel/backend/SEAL/native/src',
+    'Pyfhel/backend/SEAL/thirdparty/msgsl-src/include'
+  ]
+
+  ## Build-relative dirs:
+  #  -> paths are relative to build directory.
+  # built_library_dir: output dir containing the cmake-built libs
+  built_library_dir='lib' 
+  # built_include_dirs: dirs with cmake-built headers.
+  built_include_dirs=['native/src']
+
+  ## CMake options: https://github.com/microsoft/SEAL/#basic-cmake-options
+    [cpplibraries.SEAL.cmake_opts]
+    CMAKE_BUILD_TYPE = 'Release'
+    SEAL_USE_INTEL_HEXL ='OFF'   # ON/OFF, use Intel HEXL for low-level kernels
+    SEAL_USE_ALIGNED_ALLOC ='OFF'# ON/OFF, 64B aligned memory allocations, better perf with Intel HEXL.
+    BUILD_SHARED_LIBS ='OFF'     # ON/OFF, build shared and not static library
+    SEAL_THROW_ON_TRANSPARENT_CIPHERTEXT='ON' # ON/OFF, runtime error when multiplying a ctxt with a zeroed plaintext.
+    SEAL_USE_MSGSL = 'ON'       # ON/OFF,	Build with Microsoft GSL support.
+    SEAL_USE_ZLIB	= 'ON'        # ON/OFF,	Build with ZLIB support.
+    SEAL_USE_ZSTD	= 'ON'        # ON/OFF,	Build with Zstandard support.
+    
+  #--> Afhel
+  [cpplibraries.Afhel]
+  mode = 'standard'        # standard/cmake
+  lib_type = 'shared'      # static/shared
+  sources = ['Pyfhel/Afhel/Afseal.cpp',]
+  include_dirs = ['Pyfhel/Afhel',]
+  define_macros = [
+    # ["SEAL_USE_ZLIB","0"],
+    # ["SEAL_USE_ZSTD","0"],
+  ]
+  extra_compile_args = [
+    {Windows = ["/O2","/std:c++17","/openmp"]},
+    {Linux = ["-std=c++17","-O3","-fopenmp"]} ]
+  extra_link_args = [
+    {Windows = []},
+    {Linux = ["-Wl,-rpath=$ORIGIN/.", "-fopenmp"]} ]
+  libraries = ['SEAL']
+
+
+#----------------------------- CYTHON EXTENSIONS -------------------------------
+[extensions.config]   # Common compilation config for all extensions
+include_dirs = []
+define_macros = [
+  ["NPY_NO_DEPRECATED_API", "NPY_1_7_API_VERSION"],
+  ["__PYX_ENUM_CLASS_DECL", "enum"], # Support enums in cython
+]
+extra_compile_args = [
+  {Windows = ["/O2","/openmp","/std:c++17"]},
+  {Linux = ["-std=c++17","-O3","-fopenmp"]},
+]
+extra_link_args = [
+  {Windows = []},
+  {Linux = ["-Wl,-rpath=$ORIGIN/.", "-fopenmp"]},
+]
+libraries = []  # libraries to link with, cpplibraries above are added by default
+
+# List of extensions to compile. Custom compilation config can be defined for each
+[extensions.Pyfhel]
+fullname='Pyfhel.Pyfhel'    
+sources=['Pyfhel/Pyfhel.pyx']
+
+[extensions.PyCtxt]
+fullname='Pyfhel.PyCtxt'    
+sources=['Pyfhel/PyCtxt.pyx']
+
+[extensions.PyPtxt]
+fullname='Pyfhel.PyPtxt'    
+sources=['Pyfhel/PyPtxt.pyx']
+
+[extensions.PyPoly]
+fullname='Pyfhel.PyPoly'    
+sources=['Pyfhel/PyPoly.pyx']