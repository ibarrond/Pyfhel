<<<<<<< HEAD
# macOS
.DS_Store

# Compiled Object files
**.o
**.lo

# Compiled Dynamic libraries
**.so*

# Compiled Static libraries
**.a
**.la*

# Executables
**_x

# Pyfhel building
Pyfhel/*.pyc
Pyfhel/*.cpp
examples/playground
**/build
**.eggs
**.egg-info
**/dist
**/gmon.out
**/venv

# Makefiles
**/Makefile

# Pyfhel saved objects
**.pycon
**.pypk
**.pysk
**.pyrok
**.pyrlk

# Visual Studio Code
**.vscode

# ipython checkpoints
**.ipynb
**.ipynb_checkpoints
**/__pycache__

# Documentation
docs/_autosummary
docs/_autoexamples
**.doctree
**.pickle
docs/html
=======
# Compiled Object files
**.o
**.lo

# Compiled Dynamic libraries
**.so*

# Compiled Static libraries
**.a
**.la*

# Executables
**_x

# Pyfhel building
Pyfhel/*.pyc
Pyfhel/*.pyd
Pyfhel/*.lib
Pyfhel/*.dll
Pyfhel/*.exp
Pyfhel/*.cpp
examples/playground
**/build
**.eggs
**.egg-info
**/dist
**/gmon.out
**/venv

# Coverage
.cov
.coverage
.pytest_cache
htmlcov
coverage.xml

# Makefiles
**/Makefile

# Pyfhel saved objects
**.pycon
**.pypk
**.pysk
**.pyrok
**.pyrlk

# Visual Studio Code
**.vscode

# ipython checkpoints
**.ipynb
**.ipynb_checkpoints
**/__pycache__

# Documentation
docs/_autosummary
docs/_autoexamples
**.doctree
**.pickle
docs/html
>>>>>>> 8604a79d
docs/doctrees<|MERGE_RESOLUTION|>--- conflicted
+++ resolved
@@ -1,4 +1,3 @@
-<<<<<<< HEAD
 # macOS
 .DS_Store
 
@@ -8,6 +7,7 @@
 
 # Compiled Dynamic libraries
 **.so*
+**.dylib*
 
 # Compiled Static libraries
 **.a
@@ -15,17 +15,6 @@
 
 # Executables
 **_x
-
-# Pyfhel building
-Pyfhel/*.pyc
-Pyfhel/*.cpp
-examples/playground
-**/build
-**.eggs
-**.egg-info
-**/dist
-**/gmon.out
-**/venv
 
 # Makefiles
 **/Makefile
@@ -51,20 +40,7 @@
 **.doctree
 **.pickle
 docs/html
-=======
-# Compiled Object files
-**.o
-**.lo
-
-# Compiled Dynamic libraries
-**.so*
-
-# Compiled Static libraries
-**.a
-**.la*
-
-# Executables
-**_x
+docs/doctrees
 
 # Pyfhel building
 Pyfhel/*.pyc
@@ -86,31 +62,4 @@
 .coverage
 .pytest_cache
 htmlcov
-coverage.xml
-
-# Makefiles
-**/Makefile
-
-# Pyfhel saved objects
-**.pycon
-**.pypk
-**.pysk
-**.pyrok
-**.pyrlk
-
-# Visual Studio Code
-**.vscode
-
-# ipython checkpoints
-**.ipynb
-**.ipynb_checkpoints
-**/__pycache__
-
-# Documentation
-docs/_autosummary
-docs/_autoexamples
-**.doctree
-**.pickle
-docs/html
->>>>>>> 8604a79d
-docs/doctrees+coverage.xml