# distutils: language = c++
#cython: language_level=3, boundscheck=False

"""PyCtxt. Ciphertext of Pyfhel, Python For Homomorphic Encryption Libraries.
"""
# -------------------------------- IMPORTS ------------------------------------
# Import Pyfhel and PyPtxt for operations
from .Pyfhel import Pyfhel
from .PyPtxt import PyPtxt

# Encoding types: 0-UNDEFINED, 1-INTEGER, 2-FRACTIONAL, 3-BATCH
from .util import ENCODING_t

# Dereferencing pointers in Cython in a secure way
from cython.operator cimport dereference as deref

# ----------------------------- IMPLEMENTATION --------------------------------
cdef class PyCtxt:
    """Ciphertext of Pyfhel. Contains a value/vector of encrypted ints/doubles.

    This class references SEAL, PALISADE and HElib ciphertexts, using the one 
    corresponding to the backend selected in Pyfhel. By default, it is SEAL.

    Attributes:
        other (PyCtxt, optional): Other PyCtxt to deep copy.
    
    """
    def __cinit__(self, PyCtxt other_ctxt=None, Pyfhel pyfhel=None):
        if (other_ctxt):
            self._ptr_ctxt = new Ciphertext(deref(other_ctxt._ptr_ctxt))
            self._encoding = other_ctxt._encoding
            if (other_ctxt._pyfhel):
                self._pyfhel = other_ctxt._pyfhel
        else:
            self._ptr_ctxt = new Ciphertext()
            self._encoding = ENCODING_T.UNDEFINED
            if (pyfhel):
                self._pyfhel = pyfhel
            
    def __dealloc__(self):
        if self._ptr_ctxt != NULL:
            del self._ptr_ctxt
            
    @property
    def _encoding(self):
        """returns the encoding type"""
        return ENCODING_t(self._encoding)
    
    @_encoding.setter
    def _encoding(self, new_encoding):
        """Sets Encoding type: 0-UNDEFINED, 1-INTEGER, 2-FRACTIONAL, 3-BATCH""" 
        if not isinstance(new_encoding, ENCODING_t):
            raise TypeError("<Pyfhel ERROR> Encoding type of PyPtxt must be ENCODING_t")        
        self._encoding = new_encoding.value
        
    @_encoding.deleter
    def _encoding(self):
        """Sets Encoding to 1-UNDEFINED""" 
        self._encoding = ENCODING_t.UNDEFINED.value
        
    @property
    def _pyfhel(self):
        """A pyfhel instance, used for operations"""
        return self._pyfhel
    @_pyfhel.setter
    def _pyfhel(self, new_pyfhel):
        """Sets the pyfhel instance, used for operations""" 
        if not isinstance(new_pyfhel, Pyfhel):
            raise TypeError("<Pyfhel ERROR> new_pyfhel needs to be a Pyfhel class object")       
        self._pyfhel = new_pyfhel 
        
    cpdef int size_capacity(self) except +:
        """int: Maximum size the ciphertext can hold."""
        return self._ptr_ctxt.size_capacity()
     
    cpdef int size(self) except +:
        """int: Actual size of the ciphertext."""
        return self._ptr_ctxt.size()
<<<<<<< HEAD
    
    cpdef void save(self, str fileName) except +:
        """Save the ciphertext into a file.
=======

    cpdef void to_file(self, str fileName):
        """to_file(str fileName)
        
        Alias of `save`.
        """
        self.save(fileName)

    cpdef void save(self, str fileName):
        """save(str fileName)
        
        Save the ciphertext into a file.
>>>>>>> 8bb49cf2

        Args:
            fileName: (:obj:`str`) File where the ciphertext will be stored.
        """
        cdef ofstream* outputter
        cdef string bFileName = fileName.encode('utf8')
        outputter = new ofstream(bFileName, binary)
        try:
            self._ptr_ctxt.save(deref(outputter))
        finally:
            del outputter

<<<<<<< HEAD
    cpdef string savem(self) except +:
=======
    cpdef bytes to_bytes(self):
        """to_bytes()
>>>>>>> 8bb49cf2

        Serialize the ciphertext into a binary/bytes string.

        Return:
            * bytes: serialized ciphertext
        """
        cdef ostringstream outputter
        self._ptr_ctxt.save(outputter)
        return outputter.str()

<<<<<<< HEAD
    cpdef void load(self, str fileName, str encoding='int') except +:
        """Load the ciphertext from a file.
=======
    cpdef void from_file(self, str fileName, encoding):
        """from_file(str fileName)
        
        Alias of `load`.
        """
        self.load(fileName, encoding)

    cpdef void load(self, str fileName, encoding):
        """load(self, str fileName)
        
        Load the ciphertext from a file.
>>>>>>> 8bb49cf2

        Args:
            fileName: (:obj:`str`) File where the ciphertext is retrieved from.
            encoding: (:obj: `str`) String describing the encoding: 'int' for
                IntegerEncoding (default), 'float'/'fractional'/'double' for
                FractionalEncoding, 'array'/'batch'/'matrix' for BatchEncoding

        """
        cdef ifstream* inputter
        cdef string bFileName = fileName.encode('utf8')
        inputter = new ifstream(bFileName,binary)
        try:
            self._ptr_ctxt.load(deref(inputter))
            if encoding.lower()[0] == 'i':
                self._encoding = ENCODING_T.INTEGER
            elif encoding.lower()[0] in 'fd':
                self._encoding = ENCODING_T.FRACTIONAL
            elif encoding.lower()[0] in 'abm':
                self._encoding = ENCODING_T.BATCH
            else:
                raise ValueError('Given encoding is unknown')
        finally:
            del inputter

<<<<<<< HEAD
    cpdef void loadm(self, bytes content, str encoding='int') except +:
=======
    cpdef void from_bytes(self, bytes content, encoding):
>>>>>>> 8bb49cf2

        cdef stringstream inputter;

        inputter.write(content,len(content))

        self._ptr_ctxt.load(inputter)
        if encoding.lower()[0] == 'i':
            self._encoding = ENCODING_T.INTEGER
        elif encoding.lower()[0] in 'fd':
            self._encoding = ENCODING_T.FRACTIONAL
        elif encoding.lower()[0] in 'abm':
            self._encoding = ENCODING_T.BATCH
        else:
            raise ValueError('Given encoding is unknown')

            
    # =========================================================================
    # ============================= OPERATIONS ================================
    # =========================================================================

            
    def __neg__(self):
        """Negates this ciphertext.
        """
        self._pyfhel.negate(self)
        
    def __add__(self, other):
        """Sums this ciphertext with either another PyCtx or a PyPtxt plaintext.
        
        Sums with a PyPtxt/PyCtxt, storing the result a new ciphertext.

        Args:
            other (PyCtxt|PyPtxt): Second summand.

        Returns:
            (PyCtxt): Ciphertext resulting of substraction

        Raise:
            TypeError: if other doesn't have a valid type.
        """
        if isinstance(other, PyCtxt):
            return self._pyfhel.add(self, other, in_new_ctxt=True)
        elif isinstance(other, PyPtxt):
            return self._pyfhel.add_plain(self, other, in_new_ctxt=True)
        else:
            raise TypeError("<Pyfhel ERROR> other summand must be either PyCtxt or PyPtxt")
    
    def __radd__(self, other): return self.__add__(other)
    def __iadd__(self, other):
        """Sums this ciphertext with either another PyCtx or a PyPtxt plaintext.
        
        Sums with a PyPtxt/PyCtxt, storing the result in this ciphertext.

        Args:
            other (PyCtxt|PyPtxt): Second summand.
            
        Raise:
            TypeError: if other doesn't have a valid type.
        """
        if isinstance(other, PyCtxt):
            self._pyfhel.add(self, other, in_new_ctxt=False)
        elif isinstance(other, PyPtxt):
            self._pyfhel.add_plain(self, other, in_new_ctxt=False)
        else:
            raise TypeError("<Pyfhel ERROR> other summand must be either PyCtxt or PyPtxt")
            

    def __sub__(self, other):
        """Substracts this ciphertext with either another PyCtxt or a PyPtxt plaintext.
        
        Substracts with a PyPtxt/PyCtxt, storing the result in a new ciphertext.

        Args:
            other (PyCtxt|PyPtxt): Substrahend, to be substracted from this ciphertext.
        Returns:
            (PyCtxt): Ciphertext resulting of substraction

        Raise:
            TypeError: if other doesn't have a valid type.
        """
        if isinstance(other, PyCtxt):
            return self._pyfhel.sub(self, other, in_new_ctxt=True)
        elif isinstance(other, PyPtxt):
            return self._pyfhel.sub_plain(self, other, in_new_ctxt=True)
        else:
            raise TypeError("<Pyfhel ERROR> substrahend must be either PyCtxt or PyPtxt")
    def __rsub__(self, other): return self.__sub__(other)
    def __isub__(self, other): 
        """Substracts this ciphertext with either another PyCtxt or a PyPtxt plaintext.
        
        Substracts with a PyPtxt/PyCtxt, storing the result in this ciphertext.

        Args:
            other (PyCtxt|PyPtxt): Substrahend, to be substracted from this ciphertext.
            
        Raise:
            TypeError: if other doesn't have a valid type.
        """
        if isinstance(other, PyCtxt):
            self._pyfhel.sub(self, other, in_new_ctxt=False)
        elif isinstance(other, PyPtxt):
            self._pyfhel.sub_plain(self, other, in_new_ctxt=False)
        else:
            raise TypeError("<Pyfhel ERROR> substrahend must be either PyCtxt or PyPtxt")
    
                        
    def __mul__(self, other):
        """Multiplies this ciphertext with either another PyCtxt or a PyPtxt plaintext.
        
        Multiplies with a PyPtxt/PyCtxt, storing the result in a new ciphertext.

        Args:
            other (PyCtxt|PyPtxt): Multiplier, to be multiplied with this ciphertext.

        Returns:
            (PyCtxt): Ciphertext resulting of multiplication

        Raise:
            TypeError: if other doesn't have a valid type.
        """
        if isinstance(other, PyCtxt):
            return self._pyfhel.multiply(self, other, in_new_ctxt=True)
        elif isinstance(other, PyPtxt):
            return self._pyfhel.multiply_plain(self, other, in_new_ctxt=True)
        else:
            raise TypeError("<Pyfhel ERROR> multiplicand must be either PyCtxt or PyPtxt"
                            "(is %s instead)"%(type(other)))
     
    def __rmul__(self, other): return self.__mul__(other)
    def __imul__(self, other): 
        """Multiplies this ciphertext with either another PyCtxt or a PyPtxt plaintext.
        
        Multiplies with a PyPtxt/PyCtxt, storing the result in this ciphertext.

        Args:
            other (PyCtxt|PyPtxt): Multiplier, to be multiplied with this ciphertext.
            
        Raise:
            TypeError: if other doesn't have a valid type.
        """
        if isinstance(other, PyCtxt):
            return self._pyfhel.multiply(self, other, in_new_ctxt=False)
        elif isinstance(other, PyPtxt):
            return self._pyfhel.multiply_plain(self, other, in_new_ctxt=False)
        else:
             raise TypeError("<Pyfhel ERROR> multiplicand must be either PyCtxt or PyPtxt"
                            "(is %s instead)"%(type(other)))
           
                                    
    def __pow__(self, exponent, modulo):
        """Exponentiates this ciphertext to the desired exponent.
        
        Exponentiates to the desired exponent.

        Args:
            exponent (int): Exponent for the power.
        """
        if(exponent==2):
            self._pyfhel.square()  
        else:
            self._pyfhel.exponentiate(exponent)     
                
                
    def __rshift__(self, k):
        """Rotates this ciphertext k positions.

        Args:
            k (int): Number of positions to rotate.
        """
        self._pyfhel.rotate(self, k)


    # =========================================================================
    # ============================ ENCR/DECR/CMP ==============================
    # =========================================================================

    def __len__(self):
        return self.size()

    def __int__(self):
        if (self._encoding != ENCODING_T.INTEGER):
            raise RuntimeError("<Pyfhel ERROR> wrong PyCtxt encoding (not INTEGER)")
        return self._pyfhel.decryptInt(self)

    def __float__(self):
        if (self._encoding != ENCODING_T.FRACTIONAL):
            raise RuntimeError("<Pyfhel ERROR> wrong PyCtxt encoding (not FRACTIONAL)")
        return self._pyfhel.decryptFrac(self)
    
    def __str__(self):
        return "<Pyfhel Ciphertext, encoding={}, size={}>".format(
                ENCODING_t(self._encoding).name, self.size())

    



# -------------------------------- AUXILIARY ----------------------------------
cpdef to_ENCODING_t(encoding):
    """to_ENCODING_t(encoding)
    
    Turns `encoding` into a valid ENCODING_t type. 
    
    If `encoding` is str, 'int' for IntegerEncoding,
                          'float'/'fractional'/'double' for FractionalEncoding,
                          'array'/'batch'/'matrix' for BatchEncoding
    
    """
    if type(encoding) is unicode or isinstance(encoding, unicode):
        # encoding is a string. Casting it to str just in case.
        encoding = unicode(encoding)
        if encoding.lower()[0] == 'i':
            return ENCODING_t.INTEGER
        elif encoding.lower()[0] in 'fd':
            return ENCODING_t.FRACTIONAL
        elif encoding.lower()[0] in 'abm':
            return ENCODING_t.BATCH

    elif type(encoding) is type:
        if encoding is int:
            return ENCODING_t.INTEGER
        elif encoding is float:
            return ENCODING_t.FRACTIONAL
        if encoding is list:
            return ENCODING_t.BATCH
        
    elif isinstance(encoding, (int, float)) and\
         int(encoding) in (ENCODING_t.INTEGER.value,
                           ENCODING_t.FRACTIONAL.value,
                           ENCODING_t.BATCH.value):
            return ENCODING_t(int(encoding))
        
    else:
        raise TypeError("<Pyfhel ERROR>: encoding unknown. Could not convert to ENCODING_t.")<|MERGE_RESOLUTION|>--- conflicted
+++ resolved
@@ -76,24 +76,18 @@
     cpdef int size(self) except +:
         """int: Actual size of the ciphertext."""
         return self._ptr_ctxt.size()
-<<<<<<< HEAD
-    
+
+    cpdef void to_file(self, str fileName) except +:
+        """to_file(str fileName)
+        
+        Alias of `save`.
+        """
+        self.save(fileName)
+
     cpdef void save(self, str fileName) except +:
-        """Save the ciphertext into a file.
-=======
-
-    cpdef void to_file(self, str fileName):
-        """to_file(str fileName)
-        
-        Alias of `save`.
-        """
-        self.save(fileName)
-
-    cpdef void save(self, str fileName):
         """save(str fileName)
         
         Save the ciphertext into a file.
->>>>>>> 8bb49cf2
 
         Args:
             fileName: (:obj:`str`) File where the ciphertext will be stored.
@@ -106,12 +100,8 @@
         finally:
             del outputter
 
-<<<<<<< HEAD
-    cpdef string savem(self) except +:
-=======
-    cpdef bytes to_bytes(self):
+    cpdef bytes to_bytes(self) except +:
         """to_bytes()
->>>>>>> 8bb49cf2
 
         Serialize the ciphertext into a binary/bytes string.
 
@@ -122,22 +112,17 @@
         self._ptr_ctxt.save(outputter)
         return outputter.str()
 
-<<<<<<< HEAD
-    cpdef void load(self, str fileName, str encoding='int') except +:
-        """Load the ciphertext from a file.
-=======
-    cpdef void from_file(self, str fileName, encoding):
+    cpdef void from_file(self, str fileName, encoding) except +:
         """from_file(str fileName)
         
         Alias of `load`.
         """
         self.load(fileName, encoding)
 
-    cpdef void load(self, str fileName, encoding):
+    cpdef void load(self, str fileName, encoding) except +:
         """load(self, str fileName)
         
         Load the ciphertext from a file.
->>>>>>> 8bb49cf2
 
         Args:
             fileName: (:obj:`str`) File where the ciphertext is retrieved from.
@@ -162,13 +147,9 @@
         finally:
             del inputter
 
-<<<<<<< HEAD
-    cpdef void loadm(self, bytes content, str encoding='int') except +:
-=======
-    cpdef void from_bytes(self, bytes content, encoding):
->>>>>>> 8bb49cf2
-
-        cdef stringstream inputter;
+    cpdef void from_bytes(self, bytes content, encoding) except +:
+
+        cdef stringstream inputter
 
         inputter.write(content,len(content))
 
