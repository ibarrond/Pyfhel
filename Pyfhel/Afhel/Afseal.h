--- conflicted
+++ resolved
@@ -1,571 +1,568 @@
-/**
- * @file Afseal.h
- *  --------------------------------------------------------------------
- * @brief Header of Afseal, library that creates an abstraction over basic
- *  functionalities of SEAL as a Homomorphic Encryption library, such as
- *  addition, multiplication, scalar product and others.
- *
- *  --------------------------------------------------------------------
- * @author Alberto Ibarrondo (ibarrond)
- *  --------------------------------------------------------------------
- * @bugs No known bugs
- */
-
-/*  License: GNU GPL v3
- *
- *  Pyfhel is free software: you can redistribute it and/or modify
- *  it under the terms of the GNU General Public License as published by
- *  the Free Software Foundation, either version 3 of the License, or
- *  (at your option) any later version.
- *
- *  Pyfhel is distributed in the hope that it will be useful,
- *  but WITHOUT ANY WARRANTY; without even the implied warranty of
- *  MERCHANTABILITY or FITNESS FOR A PARTICULAR PURPOSE.  See the
- *  GNU General Public License for more details.
- *
- *  You should have received a copy of the GNU General Public License
- *  along with this program.  If not, see <http://www.gnu.org/licenses/>.
-
- */
-
-
-#ifndef AFSEAL_H
-#define AFSEAL_H
-
-#include <iostream>    /* Print in std::cout */
-#include <string>    /* std::string class */
-#include <vector>    /* Vectorizing all operations */
-#include <thread>    /* memory pools, multithread*/
-#include <memory>    /* Smart Pointers*/
-#include <complex>   /* Complex Numbers */
-
-#include "seal/seal.h"
-
-// Forward Declaration
-class AfsealPoly;
-
-/**
-* @brief Abstraction For SEAL Homomorphic Encryption Library.
-*
-*  Afseal is a library that creates an abstraction over the basic
-*  functionalities of SEAL as a Homomorphic Encryption library, such as
-*  addition, multiplication, scalar product and others.
-*
-*/
-class Afseal {
-
- private:
-  // --------------------------- ATTRIBUTES -----------------------------
-
-  std::shared_ptr<seal::SEALContext> context = NULL;           /**< Context. Used for init*/
-  //TODO: Declare Encoder Ptr
-  std::shared_ptr<seal::KeyGenerator> keyGenObj = NULL;        /**< Key Generator Object.*/
-  std::shared_ptr<seal::SecretKey> secretKey = NULL;           /**< Secret key.*/
-  std::shared_ptr<seal::PublicKey> publicKey = NULL;           /**< Public key.*/
-  std::shared_ptr<seal::RelinKeys> relinKey = NULL;           /**< Relinearization object*/
-  std::shared_ptr<seal::GaloisKeys> rotateKeys = NULL;         /**< Galois key for batching*/
-
-  std::shared_ptr<seal::Encryptor> encryptor = NULL;           /**< Requires a Public Key.*/
-  std::shared_ptr<seal::Evaluator> evaluator = NULL;           /**< Requires a context.*/
-  std::shared_ptr<seal::Decryptor> decryptor = NULL;           /**< Requires a Secret Key.*/
-
-  std::shared_ptr<seal::BatchEncoder> batchEncoder = NULL;     /**< Rotation in Batching. */
-
-
-  long p;                          /**< All operations are modulo p^r */
-  long m;                          /**< Cyclotomic index */
-
-  long base;
-  long sec;
-  int intDigits;
-  int fracDigits;
-
-  bool flagBatch = false;         /**< Whether to use batching or not */
-
-
-
-  // ------------------ STREAM OPERATORS OVERLOAD -----------------------
-  /**
-   * @brief An output stream operator, parsing the object into a std::string.
-   * @param[out] outs output stream where to bulk the Afseal object
-   * @param[in] af Afseal object to be exported
-   * @see operator>>
-   */
-  friend std::ostream &operator<<(std::ostream &outs, Afseal const &af);
-
-  /**
-   * @brief An input stream operator, reading the parsed Afseal object
-   *        from a std::string stream.
-   * @param[in] ins input stream where to extract the Afseal object
-   * @param[out] af Afseal object to contain the parsed one
-   * @see operator<<
-   */
-  friend std::istream &operator>>(std::istream &ins, Afseal const &af);
-
- public:
-  // ----------------------- CLASS MANAGEMENT ---------------------------
-  /**
-   * @brief Default constructor.
-   */
-  Afseal();
-
-  /**
-   * @brief Copy constructor.
-   * @param[in] otherAfseal Afseal object to be copied
-   */
-  Afseal(const Afseal &otherAfseal);
-  /**
-   * @brief Overwrites current Afseal instance by a deep copy of a
-   *          given instance.
-   * @param[in] assign The Afseal instance to overwrite current instance
-   */
-  Afseal &operator=(const Afseal &assign) = default;
-  /**
-   * @brief Creates a new Afseal instance by moving a given instance.
-   * @param[in] source The Afseal to move from
-   */
-  Afseal(Afseal &&source) = default;
-  /**
-  * @brief Default destructor.
-  */
-  virtual ~Afseal();
-
-
-  // -------------------------- CRYPTOGRAPHY ---------------------------
-  // CONTEXT GENERATION
-  /**
-   * @brief Performs generation of FHE context using SEAL functions.
-   * @param[in] p ciphertext space base.
-   * @param[in] r ciphertext space lifting .
-   * @param[in] m m'th cyclotomic polynomial. Power of 2. Default 2048
-   * @param[in]
-   * @return Void.
-   */
-  void ContextGen(long p, long m = 2048, bool flagBatching = false,
-                  long base = 2, long sec = 128, int intDigits = 64,
-                  int fracDigits = 32);
-
-  // KEY GENERATION
-  /**
-   * @brief Performs Key generation using SEAL functions vased on current context.
-   *        As a result, a pair of Private/Public Keys are initialized and stored.
-   * @return Void.
-   */
-  void KeyGen();
-
-  // ENCRYPTION
-  /**
-   * @brief Enctypts a provided plaintext vector using pubKey as public key.
-   *        The encryption is carried out with SEAL.
-   * @param[in] plain1 plaintext vector to encrypt.
-   * @return ciphertext the SEAL encrypted ciphertext.
-   */
-  seal::Ciphertext encrypt(seal::Plaintext &plain1);
-  seal::Ciphertext encrypt(double &value1);
-  seal::Ciphertext encrypt(int64_t &value1);
-  seal::Ciphertext encrypt(std::vector<int64_t> &valueV);
-  std::vector<seal::Ciphertext> encrypt(std::vector<int64_t> &valueV, bool &dummy_NoBatch);
-  std::vector<seal::Ciphertext> encrypt(std::vector<double> &valueV);
-  /**
-   * @brief Enctypts a provided plaintext vector and stored in the
-   *      provided ciphertext. The encryption is carried out with SEAL.
-   * @param[in] plain1 plaintext vector to encrypt.
-   * @param[in, out] cipher1 ciphertext to hold the result of encryption.
-   * @return ciphertext the SEAL encrypted ciphertext.
-   */
-  void encrypt(seal::Plaintext &plain1, seal::Ciphertext &cipherOut);
-  void encrypt(double &value1, seal::Ciphertext &cipherOut);
-  void encrypt(int64_t &value1, seal::Ciphertext &cipherOut);
-  void encrypt(std::vector<int64_t> &valueV, seal::Ciphertext &cipherOut);
-  void encrypt(std::vector<int64_t> &valueV, std::vector<seal::Ciphertext> &cipherOut);
-  void encrypt(std::vector<double> &valueV, std::vector<seal::Ciphertext> &cipherOut);
-
-  // DECRYPTION
-  /**
-   * @brief Decrypts the ciphertext using secKey as secret key.
-   * The decryption is carried out with SEAL.
-   * @param[in] cipher1 a Ciphertext object from SEAL.
-   * @return Plaintext the resulting of decrypting the ciphertext, a plaintext.
-   */
-  std::vector<int64_t> decrypt(seal::Ciphertext &cipher1);
-  /**
-   * @brief Decrypts the ciphertext using secKey as secret key and stores
-   *         it in a provided Plaintext.
-   * The decryption is carried out with SEAL.
-   * @param[in] cipher1 a Ciphertext object from SEAL.
-   * @param[in, out] plain1 a Plaintext object from SEAL.
-   * @return Void.
-   */
-  void decrypt(seal::Ciphertext &cipher1, seal::Plaintext &plainOut);
-  void decrypt(seal::Ciphertext &cipher1, int64_t &valueOut);
-  void decrypt(seal::Ciphertext &cipher1, double &valueOut);
-  void decrypt(seal::Ciphertext &cipher1, std::vector<int64_t> &valueVOut);
-  void decrypt(std::vector<seal::Ciphertext> &cipherV, std::vector<int64_t> &valueVOut);
-  void decrypt(std::vector<seal::Ciphertext> &cipherV, std::vector<double> &valueVOut);
-
-  // NOISE MEASUREMENT
-  int noiseLevel(seal::Ciphertext &cipher1);
-
-  // ------------------------------ CODEC -------------------------------
-  // ENCODE
-  seal::Plaintext encode(int64_t &value1);
-  seal::Plaintext encode(double &value1);
-  seal::Plaintext encode(std::vector<int64_t> &values);
-  std::vector<seal::Plaintext> encode(std::vector<int64_t> &values, bool dummy_NoBatch);
-  std::vector<seal::Plaintext> encode(std::vector<double> &values);
-
-  void encode(int64_t &value1, seal::Plaintext &plainOut);
-  void encode(double &value1, seal::Plaintext &plainOut);
-  void encode(std::vector<int64_t> &values, seal::Plaintext &plainOut);
-  void encode(std::vector<int64_t> &values, std::vector<seal::Plaintext> &plainVOut);
-  void encode(std::vector<double> &values, std::vector<seal::Plaintext> &plainVOut);
-
-  // DECODE
-  std::vector<int64_t> decode(seal::Plaintext &plain1);
-  void decode(seal::Plaintext &plain1, int64_t &valOut);
-  void decode(seal::Plaintext &plain1, double &valOut);
-  void decode(seal::Plaintext &plain1, std::vector<int64_t> &valueVOut);
-  void decode(std::vector<seal::Plaintext> &plain1, std::vector<int64_t> &valueVOut);
-  void decode(std::vector<seal::Plaintext> &plain1, std::vector<double> &valueVOut);
-
-  // -------------------------- RELINEARIZATION -------------------------
-  void rotateKeyGen(int &bitCount);
-  void relinKeyGen(int &bitCount, int &size);
-  void relinearize(seal::Ciphertext &cipher1);
-
-
-  // ---------------------- HOMOMORPHIC OPERATIONS ----------------------
-  // SQUARE
-  /**
-   * @brief Square ciphertext values.
-   * @param[in,out] cipher1 SEAL Ciphertext  whose values will get squared.
-   * @return Void.
-   */
-  void square(seal::Ciphertext &cipher1);
-  void square(std::vector<seal::Ciphertext> &cipherV);
-  // NEGATE
-  /**
-  * @brief Negate values in a ciphertext
-  * @param[in,out] c1  Ciphertext  whose values get negated.
-  * @return Void.
-  */
-  void negate(seal::Ciphertext &cipher1);
-  void negate(std::vector<seal::Ciphertext> &cipherV);
-
-
-  // ADDITION
-  /**
-   * @brief Add second ciphertext to the first ciphertext.
-   * @param[in,out] cipher1 First SEAL ciphertext.
-   * @param[in] cipher2 Second SEAL ciphertext, to be added to the first.
-   * @return Void.
-   */
-  void add(seal::Ciphertext &cipher1, seal::Ciphertext &cipher2);
-  void add(seal::Ciphertext &cipher1, seal::Plaintext &plain2);
-  void add(std::vector<seal::Ciphertext> &cipherV, seal::Ciphertext &cipherOut);
-  void add(std::vector<seal::Ciphertext> &cipherVInOut, std::vector<seal::Ciphertext> &cipherV2);
-  void add(std::vector<seal::Ciphertext> &cipherVInOut, std::vector<seal::Plaintext> &plainV2);
-
-  // SUBSTRACTION
-  /**
-   * @brief Substract second ciphertext to the first ciphertext.
-   * @param[in,out] cipher1 First SEAL ciphertext.
-   * @param[in] cipher2 Second SEAL ciphertext, substracted to the first.
-   * @return Void.
-   */
-  void sub(seal::Ciphertext &cipher1, seal::Ciphertext &cipher2);
-  void sub(seal::Ciphertext &cipher1, seal::Plaintext &plain2);
-  void sub(std::vector<seal::Ciphertext> &cipherVInOut, std::vector<seal::Ciphertext> &cipherV2);
-  void sub(std::vector<seal::Ciphertext> &cipherVInOut, std::vector<seal::Plaintext> &plainV2);
-
-
-  // MULTIPLICATION
-  /**
-   * @brief Multiply first ciphertext by the second ciphertext.
-   * @param[in,out] cipher1 First SEAL Ciphertext.
-   * @param[in] cipher2 Second SEAL Ciphertext , to be miltuplied to the first.
-   * @return Void.
-   */
-  void multiply(seal::Ciphertext &cipher1, seal::Ciphertext &cipher2);
-  void multiply(seal::Ciphertext &cipher1, seal::Plaintext &plain1);
-  void multiply(std::vector<seal::Ciphertext> &cipherV1, seal::Ciphertext &cipherOut);
-  void multiply(std::vector<seal::Ciphertext> &cipherVInOut, std::vector<seal::Ciphertext> &cipherV2);
-  void multiply(std::vector<seal::Ciphertext> &cipherVInOut, std::vector<seal::Plaintext> &plainV2);
-
-  // ROTATE
-  /**
-   * @brief Rotate ciphertext by k spaces.
-   * Overflowing values are added at the other side
-   * @param[in,out] c1 SEAL Ciphertext  whose values get rotated.
-   * @param[in] k number of spaces to rotate
-   * @return Void.
-   */
-  void rotate(seal::Ciphertext &cipher1, int &k);
-  void rotate(std::vector<seal::Ciphertext> &cipherV, int &k);
-
-
-  // POLYNOMIALS
-  /**
-   * @brief Compute polynomial over a cyphertext
-   * @param[in] coeffPoly Vector of long coefficients for the polynomial
-   * @param[in,out] c1 SEAL Ciphertext  whose values get applied the polynomial.
-   * @return void.
-   */
-  void exponentiate(seal::Ciphertext &cipher1, uint64_t &expon);
-  void exponentiate(std::vector<seal::Ciphertext> &cipherV, uint64_t &expon);
-  void polyEval(seal::Ciphertext &cipher1, std::vector<int64_t> &coeffPoly);
-  void polyEval(seal::Ciphertext &cipher1, std::vector<double> &coeffPoly);
-
-  // -------------------------------- I/O -------------------------------
-  // SAVE ENVIRONMENT
-  /**
-   * @brief Saves the context and G polynomial in a .aenv file
-   * @param[in] fileName name of the file without the extention
-   * @return BOOL 1 if all ok, 0 otherwise
-   */
-  bool saveContext(std::string fileName);
-  bool ssaveContext(std::ostream &contextFile);
-
-  // RESTORE ENVIRONMENT
-  /**
-   * @brief Restores the context extracted form ea (containing m, p and r)
-   *  and G polynomial from a .aenv file.
-    * @param[in] fileName name of the file without the extention
-   * @return BOOL 1 if all ok, 0 otherwise
-   */
-  bool restoreContext(std::string fileName);
-  bool srestoreContext(std::istream &contextFile);
-
-  // PUBLIC KEY
-  /**
-   * @brief Saves the public key in a .apub file.
-   * @param[in] fileName name of the file without the extention
-   * @return BOOL 1 if all ok, 0 otherwise
-   */
-  bool savepublicKey(std::string fileName);
-  bool ssavepublicKey(std::ostream &keyFile);
-
-  /**
-   * @brief Restores the public key from a .apub file.
-   * @param[in] fileName name of the file without the extention
-   * @return BOOL 1 if all ok, 0 otherwise
-   */
-  bool restorepublicKey(std::string fileName);
-  bool srestorepublicKey(std::istream &keyFile);
-
-  // SECRET KEY
-  /**
-   * @brief Saves the secretKey in a .apub file
-   * @param[in] fileName name of the file without the extention
-   * @return BOOL 1 if all ok, 0 otherwise
-   */
-  bool savesecretKey(std::string fileName);
-  bool ssavesecretKey(std::ostream &keyFile);
-
-  /**
-   * @brief Restores the secretKey from a .apub file
-   * @param[in] fileName name of the file without the extention
-   * @return BOOL 1 if all ok, 0 otherwise
-   */
-  bool restoresecretKey(std::string fileName);
-  bool srestoresecretKey(std::istream &keyFile);
-
-  // PLAINTEXTS
-  /**
-   * @brief Saves the plaintext in a file
-   * @param[in] fileName name of the file without the extention
-   * @return BOOL 1 if all ok, 0 otherwise
-   */
-  bool savePlaintext(std::string fileName, seal::Plaintext &plain);
-  bool ssavePlaintext(std::ostream &plaintextFile, seal::Plaintext &plain);
-
-  /**
-   * @brief Restores the plaintext from a file
-   * @param[in] fileName name of the file without the extention
-   * @return BOOL 1 if all ok, 0 otherwise
-   */
-  bool restorePlaintext(std::string fileName, seal::Plaintext &plain);
-  bool srestorePlaintext(std::istream &plaintextFile, seal::Plaintext &plain);
-
-
-  // CIPHERTEXTS
-  /**
-   * @brief Saves the ciphertext in a file
-   * @param[in] fileName name of the file without the extention
-   * @return BOOL 1 if all ok, 0 otherwise
-   */
-  bool saveCiphertext(std::string fileName, seal::Ciphertext &ctxt);
-  bool ssaveCiphertext(std::ostream &ctxtFile, seal::Ciphertext &ctxt);
-
-  /**
-   * @brief Restores the ciphertext from a file
-   * @param[in] fileName name of the file without the extention
-   * @return BOOL 1 if all ok, 0 otherwise
-   */
-  bool restoreCiphertext(std::string fileName, seal::Ciphertext &ctxt);
-  bool srestoreCiphertext(std::istream &ctxtFile, seal::Ciphertext &ctxt);
-
-  bool saverelinKey(std::string fileName);
-  bool ssaverelinKey(std::ostream &keyFile);
-  bool restorerelinKey(std::string fileName);
-  bool srestorerelinKey(std::istream &keyFile);
-
-  bool saverotateKey(std::string fileName);
-  bool ssaverotateKey(std::ostream &keyFile);
-  bool restorerotateKey(std::string fileName);
-  bool srestorerotateKey(std::istream &keyFile);
-
-  // ----------------------------- AUXILIARY ----------------------------
-  bool batchEnabled();
-  long relinBitCount();
-  // GETTERS
-  seal::SecretKey getsecretKey();
-  seal::PublicKey getpublicKey();
-  seal::RelinKeys getrelinKey();
-  seal::GaloisKeys getrotateKeys();
-  int getnSlots();
-  int getp();
-  int getm();
-  int getbase();
-  int getsec();
-  int getintDigits();
-  int getfracDigits();
-  bool getflagBatch();
-
-  bool is_secretKey_empty() { return secretKey==NULL; }
-  bool is_publicKey_empty() { return publicKey==NULL; }
-  bool is_rotKey_empty() { return rotateKeys==NULL; }
-  bool is_relinKey_empty() { return relinKey==NULL; }
-  bool is_context_empty() { return context==NULL; }
-
-  //SETTERS
-  void setpublicKey(seal::PublicKey &pubKey) { this->publicKey = std::make_shared<seal::PublicKey>(pubKey); }
-  void setsecretKey(seal::SecretKey &secKey) { this->secretKey = std::make_shared<seal::SecretKey>(secKey); }
-  void setrelinKey(seal::RelinKeys &relKey) { this->relinKey = std::make_shared<seal::RelinKeys>(relKey); }
-
-  friend class AfsealPoly;
-
-  // POLY CONSTRUCTION -->
-  AfsealPoly empty_poly(const seal::Ciphertext &ref);
-  AfsealPoly poly_from_ciphertext(seal::Ciphertext &ctxt, int64_t pos);
-  AfsealPoly poly_from_plaintext(seal::Plaintext &ptxt, const seal::Ciphertext &ref);
-  //AfsealPoly poly_from_coeff_vector(std::vector<std::complex<double>> &coeff_vector);
-  std::vector<AfsealPoly> poly_from_ciphertext(seal::Ciphertext &ctxt);
-
-  // POLY OPS --> implement checks for compatibility.
-  AfsealPoly add(AfsealPoly &p1, AfsealPoly &p2);
-  AfsealPoly subtract(AfsealPoly &p1, AfsealPoly &p2);
-  AfsealPoly multiply(AfsealPoly &p1, AfsealPoly &p2);
-  AfsealPoly invert(AfsealPoly &p);
-
-  //inplace ops -> result in first operand
-  void add_inplace(AfsealPoly &p1, AfsealPoly &p2);
-  void subtract_inplace(AfsealPoly &p1, AfsealPoly &p2);
-  void multiply_inplace(AfsealPoly &p1, AfsealPoly &p2);
-  void invert_inplace(AfsealPoly &p);
-
-  // I/O
-  void poly_to_ciphertext(AfsealPoly &p, seal::Ciphertext &ctxt, size_t i);
-  void poly_to_plaintext(AfsealPoly &p, seal::Plaintext &ptxt);
-<<<<<<< HEAD
-=======
-
-  // Coefficient Access
-  std::complex<double> get_coeff(AfsealPoly& poly, size_t i);
-  void set_coeff(AfsealPoly& poly, std::complex<double> &val, size_t i);
-  std::vector<std::complex<double>> to_coeff_list(AfsealPoly& poly);
->>>>>>> ee704c47
-};
-
-/// Wrapper for the underlying polynomials that make up plaintexts and ciphertexts in SEAL
-class AfsealPoly {
- private:
-
-  /// Parameter id associated with this AfsealPoly
-  seal::parms_id_type parms_id;
-
-  /// Pointer to the SEAL MemoryPool in which the polynomial is allocated
-  seal::MemoryPoolHandle mempool;
-
-  /// Pointer to the last generated coeff_representation
-  seal::util::CoeffIter coeff_repr_coeff_iter;
-
-  /// Pointer to the underlying ponomial
-  seal::util::CoeffIter eval_repr_coeff_iter;
-
-  /// True iff the last generated coeff_representaton is still valid
-  /// (no operations were performed since the last generation)
-  bool coeff_repr_valid = false;
-
-  /// Degree of the polynomial / number of coefficients
-  size_t coeff_count;
-
-  std::vector<seal::Modulus> coeff_modulus;
-
-  /// The number of coefficient moduli q_i (i.e., coeff_modulus.size() )
-  size_t coeff_modulus_count;
-
-  /// Helper function to convert to coeff_repr
-  void generate_coeff_repr(Afseal &afseal);
-
- public:
-  // Note: All functions using an Afseal instance could also be defined as members of the Afseal class.
-
-  /// Default Destructor
-  ~AfsealPoly() = default;
-
-  /// Copy constructor
-  AfsealPoly(AfsealPoly &other);
-
-  /// Copy operator
-  AfsealPoly &operator=(AfsealPoly &other);
-
-  /// Initializes a zero polynomial with sizes based on the parameters of the current ciphertext
-  /// \param afseal Afseal object, used to access the context
-  /// \param ref Ciphertext used as a reference to get get, e.g., coeff_modulus_count
-  AfsealPoly(Afseal &afseal, const seal::Ciphertext &ref);
-
-  /// Creates a copy of the index-th polynomial comprising the Ciphertext
-  /// \param afseal Afseal object, used to access the context
-  /// \param ctxt  Ciphertext from which the polynomial should be copied
-  /// \param index Index (starting at 0) of the polynomial to be copied
-  AfsealPoly(Afseal &afseal, seal::Ciphertext &ctxt, size_t index);
-
-  /// Creates a copy of polynomial in the Plaintext
-  /// \param afseal Afseal object, used to access the context
-  /// \param ptxt  Plaintext from which the polynomial should be copied
-  /// \param ref Ciphertext used as a reference to get get, e.g., coeff_modulus_count
-  AfsealPoly(Afseal &afseal, seal::Plaintext &ptxt, const seal::Ciphertext &ref);
-
-  //TODO: Constructor from a vector of complex values, defining the coefficients directly?
-
-  /// Export polynomial to a vector of complex values
-  /// \return vector of the (complex) coefficients of the polynomial
-  std::vector<std::complex<double>> to_coeff_list(Afseal &afseal);
-
-  /// get individual coefficient
-  /// \param i index of the coefficient
-  /// \return the i-th coefficient
-  std::complex<double> get_coeff(Afseal &afseal, size_t i);
-
-  /// set individual coefficient
-  /// \param i index of the coefficient
-  void set_coeff(Afseal &afseal, std::complex<double> &val, size_t i);
-
-  // ----------- OPERATIONS -------------
-  //inplace ops -> result in first operand
-  void add_inplace(const AfsealPoly &other);
-
-  void subtract_inplace(const AfsealPoly &other);
-
-  void multiply_inplace(const AfsealPoly &other);
-
-  bool invert_inplace();
-
-   /// Degree of the polynomial / number of coefficients
-  size_t get_coeff_count(){return this->coeff_count;}
-
-  /// The number of coefficient moduli q_i (i.e., coeff_modulus.size() )
-  size_t get_coeff_modulus_count(){return this->coeff_modulus_count;}
-};
-#endif
+/**
+ * @file Afseal.h
+ *  --------------------------------------------------------------------
+ * @brief Header of Afseal, library that creates an abstraction over basic
+ *  functionalities of SEAL as a Homomorphic Encryption library, such as
+ *  addition, multiplication, scalar product and others.
+ *
+ *  --------------------------------------------------------------------
+ * @author Alberto Ibarrondo (ibarrond)
+ *  --------------------------------------------------------------------
+ * @bugs No known bugs
+ */
+
+/*  License: GNU GPL v3
+ *
+ *  Pyfhel is free software: you can redistribute it and/or modify
+ *  it under the terms of the GNU General Public License as published by
+ *  the Free Software Foundation, either version 3 of the License, or
+ *  (at your option) any later version.
+ *
+ *  Pyfhel is distributed in the hope that it will be useful,
+ *  but WITHOUT ANY WARRANTY; without even the implied warranty of
+ *  MERCHANTABILITY or FITNESS FOR A PARTICULAR PURPOSE.  See the
+ *  GNU General Public License for more details.
+ *
+ *  You should have received a copy of the GNU General Public License
+ *  along with this program.  If not, see <http://www.gnu.org/licenses/>.
+
+ */
+
+
+#ifndef AFSEAL_H
+#define AFSEAL_H
+
+#include <iostream>    /* Print in std::cout */
+#include <string>    /* std::string class */
+#include <vector>    /* Vectorizing all operations */
+#include <thread>    /* memory pools, multithread*/
+#include <memory>    /* Smart Pointers*/
+#include <complex>   /* Complex Numbers */
+
+#include "seal/seal.h"
+
+// Forward Declaration
+class AfsealPoly;
+
+/**
+* @brief Abstraction For SEAL Homomorphic Encryption Library.
+*
+*  Afseal is a library that creates an abstraction over the basic
+*  functionalities of SEAL as a Homomorphic Encryption library, such as
+*  addition, multiplication, scalar product and others.
+*
+*/
+class Afseal {
+
+ private:
+  // --------------------------- ATTRIBUTES -----------------------------
+
+  std::shared_ptr<seal::SEALContext> context = NULL;           /**< Context. Used for init*/
+  //TODO: Declare Encoder Ptr
+  std::shared_ptr<seal::KeyGenerator> keyGenObj = NULL;        /**< Key Generator Object.*/
+  std::shared_ptr<seal::SecretKey> secretKey = NULL;           /**< Secret key.*/
+  std::shared_ptr<seal::PublicKey> publicKey = NULL;           /**< Public key.*/
+  std::shared_ptr<seal::RelinKeys> relinKey = NULL;           /**< Relinearization object*/
+  std::shared_ptr<seal::GaloisKeys> rotateKeys = NULL;         /**< Galois key for batching*/
+
+  std::shared_ptr<seal::Encryptor> encryptor = NULL;           /**< Requires a Public Key.*/
+  std::shared_ptr<seal::Evaluator> evaluator = NULL;           /**< Requires a context.*/
+  std::shared_ptr<seal::Decryptor> decryptor = NULL;           /**< Requires a Secret Key.*/
+
+  std::shared_ptr<seal::BatchEncoder> batchEncoder = NULL;     /**< Rotation in Batching. */
+
+
+  long p;                          /**< All operations are modulo p^r */
+  long m;                          /**< Cyclotomic index */
+
+  long base;
+  long sec;
+  int intDigits;
+  int fracDigits;
+
+  bool flagBatch = false;         /**< Whether to use batching or not */
+
+
+
+  // ------------------ STREAM OPERATORS OVERLOAD -----------------------
+  /**
+   * @brief An output stream operator, parsing the object into a std::string.
+   * @param[out] outs output stream where to bulk the Afseal object
+   * @param[in] af Afseal object to be exported
+   * @see operator>>
+   */
+  friend std::ostream &operator<<(std::ostream &outs, Afseal const &af);
+
+  /**
+   * @brief An input stream operator, reading the parsed Afseal object
+   *        from a std::string stream.
+   * @param[in] ins input stream where to extract the Afseal object
+   * @param[out] af Afseal object to contain the parsed one
+   * @see operator<<
+   */
+  friend std::istream &operator>>(std::istream &ins, Afseal const &af);
+
+ public:
+  // ----------------------- CLASS MANAGEMENT ---------------------------
+  /**
+   * @brief Default constructor.
+   */
+  Afseal();
+
+  /**
+   * @brief Copy constructor.
+   * @param[in] otherAfseal Afseal object to be copied
+   */
+  Afseal(const Afseal &otherAfseal);
+  /**
+   * @brief Overwrites current Afseal instance by a deep copy of a
+   *          given instance.
+   * @param[in] assign The Afseal instance to overwrite current instance
+   */
+  Afseal &operator=(const Afseal &assign) = default;
+  /**
+   * @brief Creates a new Afseal instance by moving a given instance.
+   * @param[in] source The Afseal to move from
+   */
+  Afseal(Afseal &&source) = default;
+  /**
+  * @brief Default destructor.
+  */
+  virtual ~Afseal();
+
+
+  // -------------------------- CRYPTOGRAPHY ---------------------------
+  // CONTEXT GENERATION
+  /**
+   * @brief Performs generation of FHE context using SEAL functions.
+   * @param[in] p ciphertext space base.
+   * @param[in] r ciphertext space lifting .
+   * @param[in] m m'th cyclotomic polynomial. Power of 2. Default 2048
+   * @param[in]
+   * @return Void.
+   */
+  void ContextGen(long p, long m = 2048, bool flagBatching = false,
+                  long base = 2, long sec = 128, int intDigits = 64,
+                  int fracDigits = 32);
+
+  // KEY GENERATION
+  /**
+   * @brief Performs Key generation using SEAL functions vased on current context.
+   *        As a result, a pair of Private/Public Keys are initialized and stored.
+   * @return Void.
+   */
+  void KeyGen();
+
+  // ENCRYPTION
+  /**
+   * @brief Enctypts a provided plaintext vector using pubKey as public key.
+   *        The encryption is carried out with SEAL.
+   * @param[in] plain1 plaintext vector to encrypt.
+   * @return ciphertext the SEAL encrypted ciphertext.
+   */
+  seal::Ciphertext encrypt(seal::Plaintext &plain1);
+  seal::Ciphertext encrypt(double &value1);
+  seal::Ciphertext encrypt(int64_t &value1);
+  seal::Ciphertext encrypt(std::vector<int64_t> &valueV);
+  std::vector<seal::Ciphertext> encrypt(std::vector<int64_t> &valueV, bool &dummy_NoBatch);
+  std::vector<seal::Ciphertext> encrypt(std::vector<double> &valueV);
+  /**
+   * @brief Enctypts a provided plaintext vector and stored in the
+   *      provided ciphertext. The encryption is carried out with SEAL.
+   * @param[in] plain1 plaintext vector to encrypt.
+   * @param[in, out] cipher1 ciphertext to hold the result of encryption.
+   * @return ciphertext the SEAL encrypted ciphertext.
+   */
+  void encrypt(seal::Plaintext &plain1, seal::Ciphertext &cipherOut);
+  void encrypt(double &value1, seal::Ciphertext &cipherOut);
+  void encrypt(int64_t &value1, seal::Ciphertext &cipherOut);
+  void encrypt(std::vector<int64_t> &valueV, seal::Ciphertext &cipherOut);
+  void encrypt(std::vector<int64_t> &valueV, std::vector<seal::Ciphertext> &cipherOut);
+  void encrypt(std::vector<double> &valueV, std::vector<seal::Ciphertext> &cipherOut);
+
+  // DECRYPTION
+  /**
+   * @brief Decrypts the ciphertext using secKey as secret key.
+   * The decryption is carried out with SEAL.
+   * @param[in] cipher1 a Ciphertext object from SEAL.
+   * @return Plaintext the resulting of decrypting the ciphertext, a plaintext.
+   */
+  std::vector<int64_t> decrypt(seal::Ciphertext &cipher1);
+  /**
+   * @brief Decrypts the ciphertext using secKey as secret key and stores
+   *         it in a provided Plaintext.
+   * The decryption is carried out with SEAL.
+   * @param[in] cipher1 a Ciphertext object from SEAL.
+   * @param[in, out] plain1 a Plaintext object from SEAL.
+   * @return Void.
+   */
+  void decrypt(seal::Ciphertext &cipher1, seal::Plaintext &plainOut);
+  void decrypt(seal::Ciphertext &cipher1, int64_t &valueOut);
+  void decrypt(seal::Ciphertext &cipher1, double &valueOut);
+  void decrypt(seal::Ciphertext &cipher1, std::vector<int64_t> &valueVOut);
+  void decrypt(std::vector<seal::Ciphertext> &cipherV, std::vector<int64_t> &valueVOut);
+  void decrypt(std::vector<seal::Ciphertext> &cipherV, std::vector<double> &valueVOut);
+
+  // NOISE MEASUREMENT
+  int noiseLevel(seal::Ciphertext &cipher1);
+
+  // ------------------------------ CODEC -------------------------------
+  // ENCODE
+  seal::Plaintext encode(int64_t &value1);
+  seal::Plaintext encode(double &value1);
+  seal::Plaintext encode(std::vector<int64_t> &values);
+  std::vector<seal::Plaintext> encode(std::vector<int64_t> &values, bool dummy_NoBatch);
+  std::vector<seal::Plaintext> encode(std::vector<double> &values);
+
+  void encode(int64_t &value1, seal::Plaintext &plainOut);
+  void encode(double &value1, seal::Plaintext &plainOut);
+  void encode(std::vector<int64_t> &values, seal::Plaintext &plainOut);
+  void encode(std::vector<int64_t> &values, std::vector<seal::Plaintext> &plainVOut);
+  void encode(std::vector<double> &values, std::vector<seal::Plaintext> &plainVOut);
+
+  // DECODE
+  std::vector<int64_t> decode(seal::Plaintext &plain1);
+  void decode(seal::Plaintext &plain1, int64_t &valOut);
+  void decode(seal::Plaintext &plain1, double &valOut);
+  void decode(seal::Plaintext &plain1, std::vector<int64_t> &valueVOut);
+  void decode(std::vector<seal::Plaintext> &plain1, std::vector<int64_t> &valueVOut);
+  void decode(std::vector<seal::Plaintext> &plain1, std::vector<double> &valueVOut);
+
+  // -------------------------- RELINEARIZATION -------------------------
+  void rotateKeyGen(int &bitCount);
+  void relinKeyGen(int &bitCount, int &size);
+  void relinearize(seal::Ciphertext &cipher1);
+
+
+  // ---------------------- HOMOMORPHIC OPERATIONS ----------------------
+  // SQUARE
+  /**
+   * @brief Square ciphertext values.
+   * @param[in,out] cipher1 SEAL Ciphertext  whose values will get squared.
+   * @return Void.
+   */
+  void square(seal::Ciphertext &cipher1);
+  void square(std::vector<seal::Ciphertext> &cipherV);
+  // NEGATE
+  /**
+  * @brief Negate values in a ciphertext
+  * @param[in,out] c1  Ciphertext  whose values get negated.
+  * @return Void.
+  */
+  void negate(seal::Ciphertext &cipher1);
+  void negate(std::vector<seal::Ciphertext> &cipherV);
+
+
+  // ADDITION
+  /**
+   * @brief Add second ciphertext to the first ciphertext.
+   * @param[in,out] cipher1 First SEAL ciphertext.
+   * @param[in] cipher2 Second SEAL ciphertext, to be added to the first.
+   * @return Void.
+   */
+  void add(seal::Ciphertext &cipher1, seal::Ciphertext &cipher2);
+  void add(seal::Ciphertext &cipher1, seal::Plaintext &plain2);
+  void add(std::vector<seal::Ciphertext> &cipherV, seal::Ciphertext &cipherOut);
+  void add(std::vector<seal::Ciphertext> &cipherVInOut, std::vector<seal::Ciphertext> &cipherV2);
+  void add(std::vector<seal::Ciphertext> &cipherVInOut, std::vector<seal::Plaintext> &plainV2);
+
+  // SUBSTRACTION
+  /**
+   * @brief Substract second ciphertext to the first ciphertext.
+   * @param[in,out] cipher1 First SEAL ciphertext.
+   * @param[in] cipher2 Second SEAL ciphertext, substracted to the first.
+   * @return Void.
+   */
+  void sub(seal::Ciphertext &cipher1, seal::Ciphertext &cipher2);
+  void sub(seal::Ciphertext &cipher1, seal::Plaintext &plain2);
+  void sub(std::vector<seal::Ciphertext> &cipherVInOut, std::vector<seal::Ciphertext> &cipherV2);
+  void sub(std::vector<seal::Ciphertext> &cipherVInOut, std::vector<seal::Plaintext> &plainV2);
+
+
+  // MULTIPLICATION
+  /**
+   * @brief Multiply first ciphertext by the second ciphertext.
+   * @param[in,out] cipher1 First SEAL Ciphertext.
+   * @param[in] cipher2 Second SEAL Ciphertext , to be miltuplied to the first.
+   * @return Void.
+   */
+  void multiply(seal::Ciphertext &cipher1, seal::Ciphertext &cipher2);
+  void multiply(seal::Ciphertext &cipher1, seal::Plaintext &plain1);
+  void multiply(std::vector<seal::Ciphertext> &cipherV1, seal::Ciphertext &cipherOut);
+  void multiply(std::vector<seal::Ciphertext> &cipherVInOut, std::vector<seal::Ciphertext> &cipherV2);
+  void multiply(std::vector<seal::Ciphertext> &cipherVInOut, std::vector<seal::Plaintext> &plainV2);
+
+  // ROTATE
+  /**
+   * @brief Rotate ciphertext by k spaces.
+   * Overflowing values are added at the other side
+   * @param[in,out] c1 SEAL Ciphertext  whose values get rotated.
+   * @param[in] k number of spaces to rotate
+   * @return Void.
+   */
+  void rotate(seal::Ciphertext &cipher1, int &k);
+  void rotate(std::vector<seal::Ciphertext> &cipherV, int &k);
+
+
+  // POLYNOMIALS
+  /**
+   * @brief Compute polynomial over a cyphertext
+   * @param[in] coeffPoly Vector of long coefficients for the polynomial
+   * @param[in,out] c1 SEAL Ciphertext  whose values get applied the polynomial.
+   * @return void.
+   */
+  void exponentiate(seal::Ciphertext &cipher1, uint64_t &expon);
+  void exponentiate(std::vector<seal::Ciphertext> &cipherV, uint64_t &expon);
+  void polyEval(seal::Ciphertext &cipher1, std::vector<int64_t> &coeffPoly);
+  void polyEval(seal::Ciphertext &cipher1, std::vector<double> &coeffPoly);
+
+  // -------------------------------- I/O -------------------------------
+  // SAVE ENVIRONMENT
+  /**
+   * @brief Saves the context and G polynomial in a .aenv file
+   * @param[in] fileName name of the file without the extention
+   * @return BOOL 1 if all ok, 0 otherwise
+   */
+  bool saveContext(std::string fileName);
+  bool ssaveContext(std::ostream &contextFile);
+
+  // RESTORE ENVIRONMENT
+  /**
+   * @brief Restores the context extracted form ea (containing m, p and r)
+   *  and G polynomial from a .aenv file.
+    * @param[in] fileName name of the file without the extention
+   * @return BOOL 1 if all ok, 0 otherwise
+   */
+  bool restoreContext(std::string fileName);
+  bool srestoreContext(std::istream &contextFile);
+
+  // PUBLIC KEY
+  /**
+   * @brief Saves the public key in a .apub file.
+   * @param[in] fileName name of the file without the extention
+   * @return BOOL 1 if all ok, 0 otherwise
+   */
+  bool savepublicKey(std::string fileName);
+  bool ssavepublicKey(std::ostream &keyFile);
+
+  /**
+   * @brief Restores the public key from a .apub file.
+   * @param[in] fileName name of the file without the extention
+   * @return BOOL 1 if all ok, 0 otherwise
+   */
+  bool restorepublicKey(std::string fileName);
+  bool srestorepublicKey(std::istream &keyFile);
+
+  // SECRET KEY
+  /**
+   * @brief Saves the secretKey in a .apub file
+   * @param[in] fileName name of the file without the extention
+   * @return BOOL 1 if all ok, 0 otherwise
+   */
+  bool savesecretKey(std::string fileName);
+  bool ssavesecretKey(std::ostream &keyFile);
+
+  /**
+   * @brief Restores the secretKey from a .apub file
+   * @param[in] fileName name of the file without the extention
+   * @return BOOL 1 if all ok, 0 otherwise
+   */
+  bool restoresecretKey(std::string fileName);
+  bool srestoresecretKey(std::istream &keyFile);
+
+  // PLAINTEXTS
+  /**
+   * @brief Saves the plaintext in a file
+   * @param[in] fileName name of the file without the extention
+   * @return BOOL 1 if all ok, 0 otherwise
+   */
+  bool savePlaintext(std::string fileName, seal::Plaintext &plain);
+  bool ssavePlaintext(std::ostream &plaintextFile, seal::Plaintext &plain);
+
+  /**
+   * @brief Restores the plaintext from a file
+   * @param[in] fileName name of the file without the extention
+   * @return BOOL 1 if all ok, 0 otherwise
+   */
+  bool restorePlaintext(std::string fileName, seal::Plaintext &plain);
+  bool srestorePlaintext(std::istream &plaintextFile, seal::Plaintext &plain);
+
+
+  // CIPHERTEXTS
+  /**
+   * @brief Saves the ciphertext in a file
+   * @param[in] fileName name of the file without the extention
+   * @return BOOL 1 if all ok, 0 otherwise
+   */
+  bool saveCiphertext(std::string fileName, seal::Ciphertext &ctxt);
+  bool ssaveCiphertext(std::ostream &ctxtFile, seal::Ciphertext &ctxt);
+
+  /**
+   * @brief Restores the ciphertext from a file
+   * @param[in] fileName name of the file without the extention
+   * @return BOOL 1 if all ok, 0 otherwise
+   */
+  bool restoreCiphertext(std::string fileName, seal::Ciphertext &ctxt);
+  bool srestoreCiphertext(std::istream &ctxtFile, seal::Ciphertext &ctxt);
+
+  bool saverelinKey(std::string fileName);
+  bool ssaverelinKey(std::ostream &keyFile);
+  bool restorerelinKey(std::string fileName);
+  bool srestorerelinKey(std::istream &keyFile);
+
+  bool saverotateKey(std::string fileName);
+  bool ssaverotateKey(std::ostream &keyFile);
+  bool restorerotateKey(std::string fileName);
+  bool srestorerotateKey(std::istream &keyFile);
+
+  // ----------------------------- AUXILIARY ----------------------------
+  bool batchEnabled();
+  long relinBitCount();
+  // GETTERS
+  seal::SecretKey getsecretKey();
+  seal::PublicKey getpublicKey();
+  seal::RelinKeys getrelinKey();
+  seal::GaloisKeys getrotateKeys();
+  int getnSlots();
+  int getp();
+  int getm();
+  int getbase();
+  int getsec();
+  int getintDigits();
+  int getfracDigits();
+  bool getflagBatch();
+
+  bool is_secretKey_empty() { return secretKey==NULL; }
+  bool is_publicKey_empty() { return publicKey==NULL; }
+  bool is_rotKey_empty() { return rotateKeys==NULL; }
+  bool is_relinKey_empty() { return relinKey==NULL; }
+  bool is_context_empty() { return context==NULL; }
+
+  //SETTERS
+  void setpublicKey(seal::PublicKey &pubKey) { this->publicKey = std::make_shared<seal::PublicKey>(pubKey); }
+  void setsecretKey(seal::SecretKey &secKey) { this->secretKey = std::make_shared<seal::SecretKey>(secKey); }
+  void setrelinKey(seal::RelinKeys &relKey) { this->relinKey = std::make_shared<seal::RelinKeys>(relKey); }
+
+  friend class AfsealPoly;
+
+  // POLY CONSTRUCTION -->
+  AfsealPoly empty_poly(const seal::Ciphertext &ref);
+  AfsealPoly poly_from_ciphertext(seal::Ciphertext &ctxt, int64_t pos);
+  AfsealPoly poly_from_plaintext(seal::Plaintext &ptxt, const seal::Ciphertext &ref);
+  //AfsealPoly poly_from_coeff_vector(std::vector<std::complex<double>> &coeff_vector);
+  std::vector<AfsealPoly> poly_from_ciphertext(seal::Ciphertext &ctxt);
+
+  // POLY OPS --> implement checks for compatibility.
+  AfsealPoly add(AfsealPoly &p1, AfsealPoly &p2);
+  AfsealPoly subtract(AfsealPoly &p1, AfsealPoly &p2);
+  AfsealPoly multiply(AfsealPoly &p1, AfsealPoly &p2);
+  AfsealPoly invert(AfsealPoly &p);
+
+  //inplace ops -> result in first operand
+  void add_inplace(AfsealPoly &p1, AfsealPoly &p2);
+  void subtract_inplace(AfsealPoly &p1, AfsealPoly &p2);
+  void multiply_inplace(AfsealPoly &p1, AfsealPoly &p2);
+  void invert_inplace(AfsealPoly &p);
+
+  // I/O
+  void poly_to_ciphertext(AfsealPoly &p, seal::Ciphertext &ctxt, size_t i);
+  void poly_to_plaintext(AfsealPoly &p, seal::Plaintext &ptxt);
+
+  // Coefficient Access
+  std::complex<double> get_coeff(AfsealPoly& poly, size_t i);
+  void set_coeff(AfsealPoly& poly, std::complex<double> &val, size_t i);
+  std::vector<std::complex<double>> to_coeff_list(AfsealPoly& poly);
+};
+
+/// Wrapper for the underlying polynomials that make up plaintexts and ciphertexts in SEAL
+class AfsealPoly {
+ private:
+
+  /// Parameter id associated with this AfsealPoly
+  seal::parms_id_type parms_id;
+
+  /// Pointer to the SEAL MemoryPool in which the polynomial is allocated
+  seal::MemoryPoolHandle mempool;
+
+  /// Pointer to the last generated coeff_representation
+  seal::util::CoeffIter coeff_repr_coeff_iter;
+
+  /// Pointer to the underlying ponomial
+  seal::util::CoeffIter eval_repr_coeff_iter;
+
+  /// True iff the last generated coeff_representaton is still valid
+  /// (no operations were performed since the last generation)
+  bool coeff_repr_valid = false;
+
+  /// Degree of the polynomial / number of coefficients
+  size_t coeff_count;
+
+  std::vector<seal::Modulus> coeff_modulus;
+
+  /// The number of coefficient moduli q_i (i.e., coeff_modulus.size() )
+  size_t coeff_modulus_count;
+
+  /// Helper function to convert to coeff_repr
+  void generate_coeff_repr(Afseal &afseal);
+
+ public:
+  // Note: All functions using an Afseal instance could also be defined as members of the Afseal class.
+
+  /// Default Destructor
+  ~AfsealPoly() = default;
+
+  /// Copy constructor
+  AfsealPoly(AfsealPoly &other);
+
+  /// Copy operator
+  AfsealPoly &operator=(AfsealPoly &other);
+
+  /// Initializes a zero polynomial with sizes based on the parameters of the current ciphertext
+  /// \param afseal Afseal object, used to access the context
+  /// \param ref Ciphertext used as a reference to get get, e.g., coeff_modulus_count
+  AfsealPoly(Afseal &afseal, const seal::Ciphertext &ref);
+
+  /// Creates a copy of the index-th polynomial comprising the Ciphertext
+  /// \param afseal Afseal object, used to access the context
+  /// \param ctxt  Ciphertext from which the polynomial should be copied
+  /// \param index Index (starting at 0) of the polynomial to be copied
+  AfsealPoly(Afseal &afseal, seal::Ciphertext &ctxt, size_t index);
+
+  /// Creates a copy of polynomial in the Plaintext
+  /// \param afseal Afseal object, used to access the context
+  /// \param ptxt  Plaintext from which the polynomial should be copied
+  /// \param ref Ciphertext used as a reference to get get, e.g., coeff_modulus_count
+  AfsealPoly(Afseal &afseal, seal::Plaintext &ptxt, const seal::Ciphertext &ref);
+
+  //TODO: Constructor from a vector of complex values, defining the coefficients directly?
+
+  /// Export polynomial to a vector of complex values
+  /// \return vector of the (complex) coefficients of the polynomial
+  std::vector<std::complex<double>> to_coeff_list(Afseal &afseal);
+
+  /// get individual coefficient
+  /// \param i index of the coefficient
+  /// \return the i-th coefficient
+  std::complex<double> get_coeff(Afseal &afseal, size_t i);
+
+  /// set individual coefficient
+  /// \param i index of the coefficient
+  void set_coeff(Afseal &afseal, std::complex<double> &val, size_t i);
+
+  // ----------- OPERATIONS -------------
+  //inplace ops -> result in first operand
+  void add_inplace(const AfsealPoly &other);
+
+  void subtract_inplace(const AfsealPoly &other);
+
+  void multiply_inplace(const AfsealPoly &other);
+
+  bool invert_inplace();
+
+   /// Degree of the polynomial / number of coefficients
+  size_t get_coeff_count(){return this->coeff_count;}
+
+  /// The number of coefficient moduli q_i (i.e., coeff_modulus.size() )
+  size_t get_coeff_modulus_count(){return this->coeff_modulus_count;}
+};
+#endif