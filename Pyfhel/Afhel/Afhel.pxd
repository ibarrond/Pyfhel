--- conflicted
+++ resolved
@@ -1,538 +1,273 @@
-<<<<<<< HEAD
-# distutils: language = c++
-# distutils: sources = ../SEAL/SEAL/seal/plaintext.cpp ../SEAL/SEAL/seal/ciphertext.cpp ../Afhel/Afseal.cpp
-#cython: language_level=3, boundscheck=False
-
-# -------------------------------- IMPORTS ------------------------------------
-# Import from Cython libs required C/C++ types for the Afhel API
-from libcpp.vector cimport vector
-from libcpp.string cimport string
-from libcpp.memory cimport shared_ptr, dynamic_pointer_cast
-from libcpp.map cimport map as cpp_map
-from libcpp.complex cimport complex as c_complex
-from libcpp cimport bool
-#from numpy cimport int64_t, uint64_t, uint8_t
-
-# Import our own wrapper for iostream classes, used for I/O ops
-from Pyfhel.utils.iostream cimport istream, ostream, ifstream, ofstream
-
-ctypedef long long int64_t
-ctypedef unsigned long long uint64_t
-ctypedef unsigned char uint8_t
-ctypedef c_complex[double] cy_complex
-
-#===============================================================================
-#============================ SEAL - C++ API ===================================
-#===============================================================================
-# SEAL plaintext class
-cdef extern from "seal/plaintext.h" namespace "seal" nogil:
-    cdef cppclass Plaintext:
-        Plaintext() except +
-        Plaintext(const Plaintext &copy) except +
-        bool is_zero() except +
-        string to_string() except +
-        inline bool is_ntt_form()
-        double scale() except +
-
-# SEAL ciphertext class
-cdef extern from "seal/ciphertext.h" namespace "seal" nogil:
-    cdef cppclass Ciphertext:
-        Ciphertext() except +
-        Ciphertext(const Ciphertext &copy) except +
-        int size_capacity() except +
-        int size() except +
-        double scale() except +
-
-#===============================================================================
-#============================ Afhel - C++ API ==================================
-#===============================================================================
-cdef extern from "Afhel.h" nogil:
-    # ============================== Enums =====================================
-    # FHE Scheme
-    cdef enum class scheme_t(uint8_t):
-        none,
-        bfv,
-        ckks,
-        bgv
-    cdef cpp_map scheme_t_str[scheme_t, string]
-
-    # FHE backend
-    cdef enum class backend_t(uint8_t):
-        none,
-        seal,
-        palisade
-    cdef cpp_map backend_t_str[backend_t, string]
-
-    # ============================== Classes ===================================
-    # Ciphertext
-    cdef cppclass AfCtxt:
-        pass
-
-    # Plaintext
-    cdef cppclass AfPtxt:
-        pass
-
-    # Polynomials
-    cdef cppclass AfPoly:
-        AfPoly() except +
-        void add_inplace(const AfPoly &other) except +
-        void subtract_inplace(const AfPoly &other) except +
-        void multiply_inplace(const AfPoly &other) except +
-        bool invert_inplace() except +
-
-    # Afhel
-    cdef cppclass Afhel:
-        # ----------------------- OBJECT MANAGEMENT ----------------------------
-        Afhel() except +
-
-        # -------------------------- CRYPTOGRAPHY ------------------------------
-        # CONTEXT & KEY GENERATION
-        void ContextGen(scheme_t scheme, size_t poly_modulus_degree,
-                        uint64_t plain_modulus_bit_size, uint64_t plain_modulus,
-                        int sec, vector[int] qs) except +
-        void KeyGen() except +
-        void relinKeyGen() except +
-        void rotateKeyGen() except +
-
-        # ENCRYPTION
-        void encrypt(AfPtxt& ptxt, AfCtxt& ctxtOut) except +
-        void encrypt_v(vector[AfPtxt]& plainV, vector[AfCtxt]& ctxtVOut) except +
-
-        # DECRYPTION
-        void decrypt(AfCtxt &ctxtInOut, AfPtxt &plainOut) except +
-        void decrypt_v(vector[AfCtxt] &ctxtV, vector[AfPtxt] &plainVOut) except +
-
-        # NOISE LEVEL
-        int noise_level(AfCtxt& ctxtInOut) except +
-
-        # ------------------------------ CODEC ---------------------------------
-        # ENCODE
-        # bfv
-        void encode_i(vector[int64_t] &values, AfPtxt &plainOut) except +
-        # bgv
-        void encode_g(vector[int64_t] &values, AfPtxt &plainOut) except +
-        # ckks
-        void encode_f(vector[double] &values, double scale, AfPtxt &plainVOut) except +
-        void encode_c(vector[cy_complex] &values, double scale, AfPtxt &plainVOut) except +
-
-        # DECODE
-        # bfv
-        void decode_i(AfPtxt &ptxt, vector[int64_t] &valueVOut) except +
-        # bgv
-        void decode_g(AfPtxt &ptxt, vector[int64_t] &valueVOut) except +
-        # ckks
-        void decode_f(AfPtxt &ptxt, vector[double] &valueVOut) except +
-        void decode_c(AfPtxt &ptxt, vector[cy_complex] &valueVOut) except +
-
-        # AUXILIARY
-        void data(AfPtxt &ptxt, uint64_t *dest) except +
-        void allocate_zero_poly(uint64_t n, uint64_t coeff_mod_count, uint64_t *dest) except +
-
-        # -------------------------- RELINEARIZATION ---------------------------
-        void relinearize(AfCtxt& ctxtInOut) except +
-
-        # ---------------------- HOMOMORPHIC OPERATIONS ------------------------
-        # Negate
-        void negate(AfCtxt& ctxtInOut) except +
-        void negate_v(vector[AfCtxt]& ctxtV) except +
-        # Square
-        void square(AfCtxt& ctxtInOut) except +
-        void square_v(vector[AfCtxt]& ctxtV) except +
-        # Add
-        void add(AfCtxt& ctxtInOut, AfCtxt& ctxt) except +
-        void add_plain(AfCtxt& ctxtInOut, AfPtxt& plain2) except +
-        void add_v(vector[AfCtxt]& ctxtVInOut, vector[AfCtxt]& ctxtV) except +
-        void add_plain_v(vector[AfCtxt]& ctxtVInOut, vector[AfPtxt]& ptxtV) except +
-        void cumsum_v(vector[AfCtxt]& ctxtV, AfCtxt& ctxtOut) except +
-
-        # Subtract
-        void sub(AfCtxt& ctxtInOut, AfCtxt& ctxt) except +
-        void sub_plain(AfCtxt& ctxtInOut, AfPtxt& plain2) except +
-        void sub_v(vector[AfCtxt]& ctxtVInOut, vector[AfCtxt]& ctxtV) except +
-        void sub_plain_v(vector[AfCtxt]& ctxtVInOut, vector[AfPtxt]& ptxtV) except +
-
-        # Multiply
-        void multiply(AfCtxt& ctxtInOut, AfCtxt& ctxt) except +
-        void multiply_plain(AfCtxt& ctxtInOut, AfPtxt& ptxt) except +
-        void multiply_v(vector[AfCtxt]& ctxtVInOut, vector[AfCtxt]& ctxtV) except +
-        void multiply_plain_v(vector[AfCtxt]& ctxtVInOut, vector[AfPtxt]& ptxtV) except +
-
-        # Rotate
-        void rotate(AfCtxt& ctxtInOut, int& k) except +
-        void rotate_v(vector[AfCtxt]& ctxtV, int& k) except +
-
-        # Power
-        void exponentiate(AfCtxt& ctxtInOut, uint64_t& expon) except +
-        void exponentiate_v(vector[AfCtxt]& ctxtV, uint64_t& expon) except +
-
-        # ckks -> rescale and mod switching
-        void rescale_to_next(AfCtxt &ctxtInOut) except +
-        void rescale_to_next_v(vector[AfCtxt]& ctxtVInOut) except +
-        void mod_switch_to_next(AfCtxt &ctxtInOut) except +
-        void mod_switch_to_next_v(vector[AfCtxt]& ctxtVInOut) except +
-        void mod_switch_to_next_plain(AfPtxt &ptxtInOut) except +
-        void mod_switch_to_next_plain_v(vector[AfPtxt]& ptxtVInOut) except +
-
-        # -------------------------------- I/O --------------------------------
-        # SAVE/LOAD CONTEXT
-        size_t save_context(ostream &out_stream, string &compr_mode) except +
-        size_t load_context(istream &in_stream) except +
-
-        # SAVE/LOAD PUBLICKEY
-        size_t save_public_key(ostream &out_stream, string &compr_mode) except +
-        size_t load_public_key(istream &in_stream) except +
-
-        # SAVE/LOAD SECRETKEY
-        size_t save_secret_key(ostream &out_stream, string &compr_mode) except +
-        size_t load_secret_key(istream &in_stream) except +
-
-        # SAVE/LOAD RELINKEY
-        size_t save_relin_keys(ostream &out_stream, string &compr_mode) except +
-        size_t load_relin_keys(istream &in_stream) except +
-
-        # SAVE/LOAD ROTKEYS
-        size_t save_rotate_keys(ostream &out_stream, string &compr_mode) except +
-        size_t load_rotate_keys(istream &in_stream) except +
-
-        # SAVE/LOAD PLAINTEXT --> Could be achieved outside of Afseal
-        size_t save_plaintext(ostream &out_stream, string &compr_mode, AfPtxt &plain) except +
-        size_t load_plaintext(istream &in_stream, AfPtxt &plain) except +
-
-        # SAVE/LOAD CIPHERTEXT --> Could be achieved outside of Afseal
-        size_t save_ciphertext(ostream &out_stream, string &compr_mode, AfCtxt &ciphert) except +
-        size_t load_ciphertext(istream &in_stream, AfCtxt &plain) except +
-
-        # ----------------------------- AUXILIARY -----------------------------
-        long maxBitCount(long poly_modulus_degree, int sec_level) except +
-
-        # ckks
-        double scale(AfCtxt &ctxt) except +
-        void override_scale(AfCtxt &ctxt, double scale) except +
-
-        # GETTERS
-        bool batchEnabled() except +
-        size_t get_nSlots() except +
-        int get_nRots() except +
-        uint64_t get_plain_modulus() except +
-        size_t get_poly_modulus_degree() except +
-        scheme_t get_scheme() except +
-        int get_sec() except +
-        int total_coeff_modulus_bit_count() except +
-
-        bool is_secretKey_empty() except+
-        bool is_publicKey_empty() except+
-        bool is_rotKey_empty() except+
-        bool is_relinKeys_empty() except+
-        bool is_context_empty() except+
-
-        # POLY
-        # inplace ops -> result in first operand
-        void add_inplace(AfPoly &p1, AfPoly &p2) except+
-        void subtract_inplace(AfPoly &p1, AfPoly &p2) except+
-        void multiply_inplace(AfPoly &p1, AfPoly &p2) except+
-        bool invert_inplace(AfPoly &p) except+
-
-        # I/O
-        void poly_to_ciphertext(AfPoly &p, AfCtxt &ctxt, size_t i) except+
-        void poly_to_plaintext(AfPoly &p, AfPtxt &ptxt) except+
-
-
-
-#===============================================================================
-#========================= AFSEAL - C++ Interface ==============================
-#===============================================================================
-cdef extern from "Afseal.h" nogil:
-    cdef cppclass AfsealCtxt(AfCtxt, Ciphertext):
-        AfsealCtxt() except +
-        AfsealCtxt(const AfsealCtxt &other) except +
-        void set_scale(double new_scale)
-
-    cdef cppclass AfsealPtxt(AfPtxt, Plaintext):
-        AfsealPtxt() except +
-        AfsealPtxt(const AfsealPtxt &other) except +
-        void set_scale(double new_scale)
-
-    cdef cppclass Afseal(Afhel):
-        Afseal() except +
-        Afseal(const Afseal &other) except +
-        AfsealPoly get_publicKey_poly(size_t index) except +
-        AfsealPoly get_secretKey_poly() except +
-
-    cdef cppclass AfsealPoly(AfPoly):
-        AfsealPoly(Afseal &afseal, const AfsealCtxt &ref) except+
-        AfsealPoly(AfsealPoly &other) except+
-        AfsealPoly(Afseal &afseal, AfsealCtxt &ctxt, size_t index) except+
-        AfsealPoly(Afseal &afseal, AfsealPtxt &ptxt, const AfsealCtxt &ref) except+
-
-        vector[cy_complex] to_coeff_list(Afseal &afseal) except+
-
-        cy_complex get_coeff(Afseal &afseal, size_t i) except+
-        void set_coeff(Afseal &afseal, cy_complex &val, size_t i) except+
-        size_t get_coeff_count() except+
-        size_t get_coeff_modulus_count() except+
-=======
-# distutils: language = c++
-# distutils: sources = ../SEAL/SEAL/seal/plaintext.cpp ../SEAL/SEAL/seal/ciphertext.cpp ../Afhel/Afseal.cpp
-#cython: language_level=3, boundscheck=False
-
-# -------------------------------- IMPORTS ------------------------------------
-# Import from Cython libs required C/C++ types for the Afhel API
-from libcpp.vector cimport vector
-from libcpp.string cimport string
-from libcpp.memory cimport shared_ptr, dynamic_pointer_cast
-from libcpp.map cimport map as cpp_map
-from libcpp.complex cimport complex as c_complex
-from libcpp cimport bool
-from numpy cimport int64_t, uint64_t, uint8_t
-        
-# Import our own wrapper for iostream classes, used for I/O ops
-from Pyfhel.utils.iostream cimport istream, ostream, ifstream, ofstream       
-
-ctypedef c_complex[double] cy_complex
-
-#===============================================================================
-#============================ SEAL - C++ API ===================================
-#===============================================================================
-# SEAL plaintext class        
-cdef extern from "seal/plaintext.h" namespace "seal" nogil:
-    cdef cppclass Plaintext:
-        Plaintext() except +
-        Plaintext(const Plaintext &copy) except +
-        bool is_zero() except +
-        string to_string() except +
-        inline bool is_ntt_form()
-        double scale() except +
-        
-# SEAL ciphertext class        
-cdef extern from "seal/ciphertext.h" namespace "seal" nogil:
-    cdef cppclass Ciphertext:
-        Ciphertext() except +
-        Ciphertext(const Ciphertext &copy) except +
-        int size_capacity() except +
-        int size() except +
-        double scale() except +
-
-#===============================================================================
-#============================ Afhel - C++ API ==================================
-#===============================================================================
-cdef extern from "Afhel.h" nogil:
-    # ============================== Enums =====================================
-    # FHE Scheme
-    cdef enum class scheme_t(uint8_t):
-        none,
-        bfv
-        ckks
-    cdef cpp_map scheme_t_str[scheme_t, string]
-
-    # FHE backend
-    cdef enum class backend_t(uint8_t):
-        none,
-        seal,
-        palisade
-    cdef cpp_map backend_t_str[backend_t, string]
-
-    # ============================== Classes ===================================
-    # Ciphertext
-    cdef cppclass AfCtxt:
-        pass
-
-    # Plaintext
-    cdef cppclass AfPtxt:
-        pass
-
-    # Polynomials
-    cdef cppclass AfPoly:
-        AfPoly() except +
-        void add_inplace(const AfPoly &other) except +
-        void subtract_inplace(const AfPoly &other) except +
-        void multiply_inplace(const AfPoly &other) except +
-        bool invert_inplace() except +
-
-    # Afhel
-    cdef cppclass Afhel:
-        # ----------------------- OBJECT MANAGEMENT ----------------------------
-        Afhel() except +
-
-        # -------------------------- CRYPTOGRAPHY ------------------------------
-        # CONTEXT & KEY GENERATION
-        string ContextGen(scheme_t scheme, size_t poly_modulus_degree, 
-                        uint64_t plain_modulus_bit_size, uint64_t plain_modulus,
-                        int sec, vector[int] qi_sizes, vector[uint64_t] qi) except +
-        void KeyGen() except +
-        void relinKeyGen() except +
-        void rotateKeyGen() except +
-
-        # ENCRYPTION
-        void encrypt(AfPtxt& ptxt, AfCtxt& ctxtOut) except +
-        void encrypt_v(vector[AfPtxt]& plainV, vector[AfCtxt]& ctxtVOut) except +
-        
-        # DECRYPTION
-        void decrypt(AfCtxt &ctxtInOut, AfPtxt &plainOut) except +
-        void decrypt_v(vector[AfCtxt] &ctxtV, vector[AfPtxt] &plainVOut) except +
-        
-        # NOISE LEVEL
-        int noise_level(AfCtxt& ctxtInOut) except +
-
-        # ------------------------------ CODEC ---------------------------------
-        # ENCODE
-        # bfv
-        void encode_i(vector[int64_t] &values, AfPtxt &plainOut) except +
-        # ckks
-        void encode_f(vector[double] &values, double scale, AfPtxt &plainVOut) except +
-        void encode_c(vector[cy_complex] &values, double scale, AfPtxt &plainVOut) except +
-        
-        # DECODE
-        # bfv
-        void decode_i(AfPtxt &ptxt, vector[int64_t] &valueVOut) except +
-        # ckks
-        void decode_f(AfPtxt &ptxt, vector[double] &valueVOut) except +
-        void decode_c(AfPtxt &ptxt, vector[cy_complex] &valueVOut) except +
-
-        # AUXILIARY
-        void data(AfPtxt &ptxt, uint64_t *dest) except +
-        void allocate_zero_poly(uint64_t n, uint64_t coeff_mod_count, uint64_t *dest) except +
-        
-        # -------------------------- RELINEARIZATION ---------------------------
-        void relinearize(AfCtxt& ctxtInOut) except +
-
-        # ---------------------- HOMOMORPHIC OPERATIONS ------------------------
-        # Negate
-        void negate(AfCtxt& ctxtInOut) except +
-        void negate_v(vector[AfCtxt]& ctxtV) except +
-        # Square
-        void square(AfCtxt& ctxtInOut) except +
-        void square_v(vector[AfCtxt]& ctxtV) except +
-        # Add
-        void add(AfCtxt& ctxtInOut, AfCtxt& ctxt) except +
-        void add_plain(AfCtxt& ctxtInOut, AfPtxt& plain2) except +
-        void add_v(vector[AfCtxt]& ctxtVInOut, vector[AfCtxt]& ctxtV) except +
-        void add_plain_v(vector[AfCtxt]& ctxtVInOut, vector[AfPtxt]& ptxtV) except +
-
-        # Subtract
-        void sub(AfCtxt& ctxtInOut, AfCtxt& ctxt) except +
-        void sub_plain(AfCtxt& ctxtInOut, AfPtxt& plain2) except +
-        void sub_v(vector[AfCtxt]& ctxtVInOut, vector[AfCtxt]& ctxtV) except +
-        void sub_plain_v(vector[AfCtxt]& ctxtVInOut, vector[AfPtxt]& ptxtV) except +
-
-        # Multiply
-        void multiply(AfCtxt& ctxtInOut, AfCtxt& ctxt) except +
-        void multiply_plain(AfCtxt& ctxtInOut, AfPtxt& ptxt) except +
-        void multiply_v(vector[AfCtxt]& ctxtVInOut, vector[AfCtxt]& ctxtV) except +
-        void multiply_plain_v(vector[AfCtxt]& ctxtVInOut, vector[AfPtxt]& ptxtV) except + 
-
-        # Rotate & flip
-        void rotate(AfCtxt& ctxtInOut, int k) except +
-        void rotate_v(vector[AfCtxt]& ctxtV, int k) except +
-        void flip(AfCtxt& ctxtInOut) except +
-        void flip_v(vector[AfCtxt]& ctxtV) except +
-
-        # Power
-        void exponentiate(AfCtxt& ctxtInOut, uint64_t& expon) except +
-        void exponentiate_v(vector[AfCtxt]& ctxtV, uint64_t& expon) except +
-
-        # ckks -> rescale and mod switching
-        void rescale_to_next(AfCtxt &ctxtInOut) except +
-        void rescale_to_next_v(vector[AfCtxt]& ctxtVInOut) except +
-        void mod_switch_to_next(AfCtxt &ctxtInOut) except +
-        void mod_switch_to_next_v(vector[AfCtxt]& ctxtVInOut) except +
-        void mod_switch_to_next_plain(AfPtxt &ptxtInOut) except +
-        void mod_switch_to_next_plain_v(vector[AfPtxt]& ptxtVInOut) except +
-
-        # -------------------------------- I/O --------------------------------
-        # SAVE/LOAD CONTEXT
-        size_t save_context(ostream &out_stream, string &compr_mode) except +
-        size_t load_context(istream &in_stream, int sec) except +
-
-        # SAVE/LOAD PUBLICKEY
-        size_t save_public_key(ostream &out_stream, string &compr_mode) except +
-        size_t load_public_key(istream &in_stream) except +
-
-        # SAVE/LOAD SECRETKEY
-        size_t save_secret_key(ostream &out_stream, string &compr_mode) except +
-        size_t load_secret_key(istream &in_stream) except +
-
-        # SAVE/LOAD RELINKEY
-        size_t save_relin_keys(ostream &out_stream, string &compr_mode) except +
-        size_t load_relin_keys(istream &in_stream) except +
-
-        # SAVE/LOAD ROTKEYS
-        size_t save_rotate_keys(ostream &out_stream, string &compr_mode) except +
-        size_t load_rotate_keys(istream &in_stream) except +
-
-        # SAVE/LOAD PLAINTEXT --> Could be achieved outside of Afseal
-        size_t save_plaintext(ostream &out_stream, string &compr_mode, AfPtxt &plain) except +
-        size_t load_plaintext(istream &in_stream, AfPtxt &plain) except +
-
-        # SAVE/LOAD CIPHERTEXT --> Could be achieved outside of Afseal
-        size_t save_ciphertext(ostream &out_stream, string &compr_mode, AfCtxt &ciphert) except +
-        size_t load_ciphertext(istream &in_stream, AfCtxt &plain) except +
-
-        # ----------------------------- AUXILIARY -----------------------------
-        long maxBitCount(long poly_modulus_degree, int sec_level) except +
-        vector[uint64_t] get_qi() except +
-
-        # ckks
-        double scale(AfCtxt &ctxt) except +
-        void override_scale(AfCtxt &ctxt, double scale) except +
-
-        # GETTERS
-        bool batchEnabled() except +
-        size_t get_nSlots() except +
-        uint64_t get_plain_modulus() except +
-        size_t get_poly_modulus_degree() except +
-        scheme_t get_scheme() except +
-        int get_sec() except +
-        int total_coeff_modulus_bit_count() except +
-
-        bool is_secretKey_empty() except+
-        bool is_publicKey_empty() except+
-        bool is_rotKey_empty() except+
-        bool is_relinKeys_empty() except+
-        bool is_context_empty() except+
-
-        # POLY
-        # inplace ops -> result in first operand
-        void add_inplace(AfPoly &p1, AfPoly &p2) except+
-        void subtract_inplace(AfPoly &p1, AfPoly &p2) except+
-        void multiply_inplace(AfPoly &p1, AfPoly &p2) except+
-        bool invert_inplace(AfPoly &p) except+
-
-        # I/O
-        void poly_to_ciphertext(AfPoly &p, AfCtxt &ctxt, size_t i) except+
-        void poly_to_plaintext(AfPoly &p, AfPtxt &ptxt) except+
-
-
-
-#===============================================================================
-#========================= AFSEAL - C++ Interface ==============================
-#===============================================================================
-cdef extern from "Afseal.h" nogil:
-    cdef cppclass AfsealCtxt(AfCtxt, Ciphertext):
-        AfsealCtxt() except +
-        AfsealCtxt(const AfsealCtxt &other) except +
-        void set_scale(double new_scale)
-
-    cdef cppclass AfsealPtxt(AfPtxt, Plaintext):
-        AfsealPtxt() except +
-        AfsealPtxt(const AfsealPtxt &other) except +
-        void set_scale(double new_scale)
-
-    cdef cppclass Afseal(Afhel):
-        Afseal() except +
-        Afseal(const Afseal &other) except +
-        AfsealPoly get_publicKey_poly(size_t index) except +
-        AfsealPoly get_secretKey_poly() except +
-
-    cdef cppclass AfsealPoly(AfPoly):
-        AfsealPoly(Afseal &afseal, const AfsealCtxt &ref) except+
-        AfsealPoly(AfsealPoly &other) except+
-        AfsealPoly(Afseal &afseal, AfsealCtxt &ctxt, size_t index) except+
-        AfsealPoly(Afseal &afseal, AfsealPtxt &ptxt, const AfsealCtxt &ref) except+
-
-        vector[cy_complex] to_coeff_list(Afseal &afseal) except+
-
-        cy_complex get_coeff(Afseal &afseal, size_t i) except+
-        void set_coeff(Afseal &afseal, cy_complex &val, size_t i) except+
-        size_t get_coeff_count() except+
-        size_t get_coeff_modulus_count() except+
->>>>>>> e33375d3
+# distutils: language = c++
+# distutils: sources = ../SEAL/SEAL/seal/plaintext.cpp ../SEAL/SEAL/seal/ciphertext.cpp ../Afhel/Afseal.cpp
+#cython: language_level=3, boundscheck=False
+
+# -------------------------------- IMPORTS ------------------------------------
+# Import from Cython libs required C/C++ types for the Afhel API
+from libcpp.vector cimport vector
+from libcpp.string cimport string
+from libcpp.memory cimport shared_ptr, dynamic_pointer_cast
+from libcpp.map cimport map as cpp_map
+from libcpp.complex cimport complex as c_complex
+from libcpp cimport bool
+#from numpy cimport int64_t, uint64_t, uint8_t
+
+# Import our own wrapper for iostream classes, used for I/O ops
+from Pyfhel.utils.iostream cimport istream, ostream, ifstream, ofstream
+
+ctypedef long long int64_t
+ctypedef unsigned long long uint64_t
+ctypedef unsigned char uint8_t
+ctypedef c_complex[double] cy_complex
+
+#===============================================================================
+#============================ SEAL - C++ API ===================================
+#===============================================================================
+# SEAL plaintext class
+cdef extern from "seal/plaintext.h" namespace "seal" nogil:
+    cdef cppclass Plaintext:
+        Plaintext() except +
+        Plaintext(const Plaintext &copy) except +
+        bool is_zero() except +
+        string to_string() except +
+        inline bool is_ntt_form()
+        double scale() except +
+
+# SEAL ciphertext class
+cdef extern from "seal/ciphertext.h" namespace "seal" nogil:
+    cdef cppclass Ciphertext:
+        Ciphertext() except +
+        Ciphertext(const Ciphertext &copy) except +
+        int size_capacity() except +
+        int size() except +
+        double scale() except +
+
+#===============================================================================
+#============================ Afhel - C++ API ==================================
+#===============================================================================
+cdef extern from "Afhel.h" nogil:
+    # ============================== Enums =====================================
+    # FHE Scheme
+    cdef enum class scheme_t(uint8_t):
+        none,
+        bfv,
+        ckks,
+        bgv
+    cdef cpp_map scheme_t_str[scheme_t, string]
+
+    # FHE backend
+    cdef enum class backend_t(uint8_t):
+        none,
+        seal,
+        palisade
+    cdef cpp_map backend_t_str[backend_t, string]
+
+    # ============================== Classes ===================================
+    # Ciphertext
+    cdef cppclass AfCtxt:
+        pass
+
+    # Plaintext
+    cdef cppclass AfPtxt:
+        pass
+
+    # Polynomials
+    cdef cppclass AfPoly:
+        AfPoly() except +
+        void add_inplace(const AfPoly &other) except +
+        void subtract_inplace(const AfPoly &other) except +
+        void multiply_inplace(const AfPoly &other) except +
+        bool invert_inplace() except +
+
+    # Afhel
+    cdef cppclass Afhel:
+        # ----------------------- OBJECT MANAGEMENT ----------------------------
+        Afhel() except +
+
+        # -------------------------- CRYPTOGRAPHY ------------------------------
+        # CONTEXT & KEY GENERATION
+        string ContextGen(scheme_t scheme, size_t poly_modulus_degree,
+                        uint64_t plain_modulus_bit_size, uint64_t plain_modulus,
+                        int sec, vector[int] qi_sizes, vector[uint64_t] qi) except +
+        void KeyGen() except +
+        void relinKeyGen() except +
+        void rotateKeyGen() except +
+
+        # ENCRYPTION
+        void encrypt(AfPtxt& ptxt, AfCtxt& ctxtOut) except +
+        void encrypt_v(vector[AfPtxt]& plainV, vector[AfCtxt]& ctxtVOut) except +
+
+        # DECRYPTION
+        void decrypt(AfCtxt &ctxtInOut, AfPtxt &plainOut) except +
+        void decrypt_v(vector[AfCtxt] &ctxtV, vector[AfPtxt] &plainVOut) except +
+
+        # NOISE LEVEL
+        int noise_level(AfCtxt& ctxtInOut) except +
+
+        # ------------------------------ CODEC ---------------------------------
+        # ENCODE
+        # bfv
+        void encode_i(vector[int64_t] &values, AfPtxt &plainOut) except +
+        # bgv
+        void encode_g(vector[int64_t] &values, AfPtxt &plainOut) except +
+        # ckks
+        void encode_f(vector[double] &values, double scale, AfPtxt &plainVOut) except +
+        void encode_c(vector[cy_complex] &values, double scale, AfPtxt &plainVOut) except +
+
+        # DECODE
+        # bfv
+        void decode_i(AfPtxt &ptxt, vector[int64_t] &valueVOut) except +
+        # bgv
+        void decode_g(AfPtxt &ptxt, vector[int64_t] &valueVOut) except +
+        # ckks
+        void decode_f(AfPtxt &ptxt, vector[double] &valueVOut) except +
+        void decode_c(AfPtxt &ptxt, vector[cy_complex] &valueVOut) except +
+
+        # AUXILIARY
+        void data(AfPtxt &ptxt, uint64_t *dest) except +
+        void allocate_zero_poly(uint64_t n, uint64_t coeff_mod_count, uint64_t *dest) except +
+
+        # -------------------------- RELINEARIZATION ---------------------------
+        void relinearize(AfCtxt& ctxtInOut) except +
+
+        # ---------------------- HOMOMORPHIC OPERATIONS ------------------------
+        # Negate
+        void negate(AfCtxt& ctxtInOut) except +
+        void negate_v(vector[AfCtxt]& ctxtV) except +
+        # Square
+        void square(AfCtxt& ctxtInOut) except +
+        void square_v(vector[AfCtxt]& ctxtV) except +
+        # Add
+        void add(AfCtxt& ctxtInOut, AfCtxt& ctxt) except +
+        void add_plain(AfCtxt& ctxtInOut, AfPtxt& plain2) except +
+        void add_v(vector[AfCtxt]& ctxtVInOut, vector[AfCtxt]& ctxtV) except +
+        void add_plain_v(vector[AfCtxt]& ctxtVInOut, vector[AfPtxt]& ptxtV) except +
+
+        # Subtract
+        void sub(AfCtxt& ctxtInOut, AfCtxt& ctxt) except +
+        void sub_plain(AfCtxt& ctxtInOut, AfPtxt& plain2) except +
+        void sub_v(vector[AfCtxt]& ctxtVInOut, vector[AfCtxt]& ctxtV) except +
+        void sub_plain_v(vector[AfCtxt]& ctxtVInOut, vector[AfPtxt]& ptxtV) except +
+
+        # Multiply
+        void multiply(AfCtxt& ctxtInOut, AfCtxt& ctxt) except +
+        void multiply_plain(AfCtxt& ctxtInOut, AfPtxt& ptxt) except +
+        void multiply_v(vector[AfCtxt]& ctxtVInOut, vector[AfCtxt]& ctxtV) except +
+        void multiply_plain_v(vector[AfCtxt]& ctxtVInOut, vector[AfPtxt]& ptxtV) except +
+
+        # Rotate & flip
+        void rotate(AfCtxt& ctxtInOut, int k) except +
+        void rotate_v(vector[AfCtxt]& ctxtV, int k) except +
+        void flip(AfCtxt& ctxtInOut) except +
+        void flip_v(vector[AfCtxt]& ctxtV) except +
+
+        # Power
+        void exponentiate(AfCtxt& ctxtInOut, uint64_t& expon) except +
+        void exponentiate_v(vector[AfCtxt]& ctxtV, uint64_t& expon) except +
+
+        # ckks -> rescale and mod switching
+        void rescale_to_next(AfCtxt &ctxtInOut) except +
+        void rescale_to_next_v(vector[AfCtxt]& ctxtVInOut) except +
+        void mod_switch_to_next(AfCtxt &ctxtInOut) except +
+        void mod_switch_to_next_v(vector[AfCtxt]& ctxtVInOut) except +
+        void mod_switch_to_next_plain(AfPtxt &ptxtInOut) except +
+        void mod_switch_to_next_plain_v(vector[AfPtxt]& ptxtVInOut) except +
+
+        # -------------------------------- I/O --------------------------------
+        # SAVE/LOAD CONTEXT
+        size_t save_context(ostream &out_stream, string &compr_mode) except +
+        size_t load_context(istream &in_stream, int sec) except +
+
+        # SAVE/LOAD PUBLICKEY
+        size_t save_public_key(ostream &out_stream, string &compr_mode) except +
+        size_t load_public_key(istream &in_stream) except +
+
+        # SAVE/LOAD SECRETKEY
+        size_t save_secret_key(ostream &out_stream, string &compr_mode) except +
+        size_t load_secret_key(istream &in_stream) except +
+
+        # SAVE/LOAD RELINKEY
+        size_t save_relin_keys(ostream &out_stream, string &compr_mode) except +
+        size_t load_relin_keys(istream &in_stream) except +
+
+        # SAVE/LOAD ROTKEYS
+        size_t save_rotate_keys(ostream &out_stream, string &compr_mode) except +
+        size_t load_rotate_keys(istream &in_stream) except +
+
+        # SAVE/LOAD PLAINTEXT --> Could be achieved outside of Afseal
+        size_t save_plaintext(ostream &out_stream, string &compr_mode, AfPtxt &plain) except +
+        size_t load_plaintext(istream &in_stream, AfPtxt &plain) except +
+
+        # SAVE/LOAD CIPHERTEXT --> Could be achieved outside of Afseal
+        size_t save_ciphertext(ostream &out_stream, string &compr_mode, AfCtxt &ciphert) except +
+        size_t load_ciphertext(istream &in_stream, AfCtxt &plain) except +
+
+        # ----------------------------- AUXILIARY -----------------------------
+        long maxBitCount(long poly_modulus_degree, int sec_level) except +
+        vector[uint64_t] get_qi() except +
+
+        # ckks
+        double scale(AfCtxt &ctxt) except +
+        void override_scale(AfCtxt &ctxt, double scale) except +
+
+        # GETTERS
+        bool batchEnabled() except +
+        size_t get_nSlots() except +
+        
+        uint64_t get_plain_modulus() except +
+        size_t get_poly_modulus_degree() except +
+        scheme_t get_scheme() except +
+        int get_sec() except +
+        int total_coeff_modulus_bit_count() except +
+
+        bool is_secretKey_empty() except+
+        bool is_publicKey_empty() except+
+        bool is_rotKey_empty() except+
+        bool is_relinKeys_empty() except+
+        bool is_context_empty() except+
+
+        # POLY
+        # inplace ops -> result in first operand
+        void add_inplace(AfPoly &p1, AfPoly &p2) except+
+        void subtract_inplace(AfPoly &p1, AfPoly &p2) except+
+        void multiply_inplace(AfPoly &p1, AfPoly &p2) except+
+        bool invert_inplace(AfPoly &p) except+
+
+        # I/O
+        void poly_to_ciphertext(AfPoly &p, AfCtxt &ctxt, size_t i) except+
+        void poly_to_plaintext(AfPoly &p, AfPtxt &ptxt) except+
+
+
+
+#===============================================================================
+#========================= AFSEAL - C++ Interface ==============================
+#===============================================================================
+cdef extern from "Afseal.h" nogil:
+    cdef cppclass AfsealCtxt(AfCtxt, Ciphertext):
+        AfsealCtxt() except +
+        AfsealCtxt(const AfsealCtxt &other) except +
+        void set_scale(double new_scale)
+
+    cdef cppclass AfsealPtxt(AfPtxt, Plaintext):
+        AfsealPtxt() except +
+        AfsealPtxt(const AfsealPtxt &other) except +
+        void set_scale(double new_scale)
+
+    cdef cppclass Afseal(Afhel):
+        Afseal() except +
+        Afseal(const Afseal &other) except +
+        AfsealPoly get_publicKey_poly(size_t index) except +
+        AfsealPoly get_secretKey_poly() except +
+
+    cdef cppclass AfsealPoly(AfPoly):
+        AfsealPoly(Afseal &afseal, const AfsealCtxt &ref) except+
+        AfsealPoly(AfsealPoly &other) except+
+        AfsealPoly(Afseal &afseal, AfsealCtxt &ctxt, size_t index) except+
+        AfsealPoly(Afseal &afseal, AfsealPtxt &ptxt, const AfsealCtxt &ref) except+
+
+        vector[cy_complex] to_coeff_list(Afseal &afseal) except+
+
+        cy_complex get_coeff(Afseal &afseal, size_t i) except+
+        void set_coeff(Afseal &afseal, cy_complex &val, size_t i) except+
+        size_t get_coeff_count() except+
+        size_t get_coeff_modulus_count() except+