/**
 * @file Afseal.cpp
 * --------------------------------------------------------------------
 * @brief Afseal is a C++ library that creates an abstraction over the basic
 *  functionalities of HElib as a Homomorphic Encryption library, such as
 *  addition, multiplication, scalar product and others.
 *
 *  This is the implementation file. Refer to the .h file for a well
 *  documented API ready to use.
 *  --------------------------------------------------------------------
 * @author Alberto Ibarrondo (ibarrond)
 *  --------------------------------------------------------------------
 * @bugs No known bugs
 */

/*  License: GNU GPL v3
 *
 *  Afseal is free software: you can redistribute it and/or modify
 *  it under the terms of the GNU General Public License as published by
 *  the Free Software Foundation, either version 3 of the License, or
 *  (at your option) any later version.
 *
 *  Pyfhel is distributed in the hope that it will be useful,
 *  but WITHOUT ANY WARRANTY; without even the implied warranty of
 *  MERCHANTABILITY or FITNESS FOR A PARTICULAR PURPOSE.  See the
 *  GNU General Public License for more details.
 *
 *  You should have received a copy of the GNU General Public License
 *  along with this program.  If not, see <http://www.gnu.org/licenses/>.
 *  --------------------------------------------------------------------
 */
#include "Afseal.h"

using namespace std;
using namespace seal;

#include <chrono>
#include <thread>
#include <cmath>

// =============================================================================
// ================================== AFSEAL ===================================
// =============================================================================

// ----------------------------- CLASS MANAGEMENT -----------------------------
Afseal::Afseal(){};

Afseal::Afseal(const Afseal &otherAfseal)
{
  this->context = make_shared<SEALContext>(otherAfseal.context->first_context_data()->parms());

  // TODO: Copy Encoder ptr

  this->keyGenObj = make_shared<KeyGenerator>(*context);
  this->secretKey = make_shared<SecretKey>(*(otherAfseal.secretKey));
  this->publicKey = make_shared<PublicKey>(*(otherAfseal.publicKey));
  this->relinKeys = make_shared<RelinKeys>(*(otherAfseal.relinKeys));
  this->rotateKeys = make_shared<GaloisKeys>(*(otherAfseal.rotateKeys));

  this->encryptor = make_shared<Encryptor>(*context, *publicKey, *secretKey);
  this->evaluator = make_shared<Evaluator>(*context);
  this->decryptor = make_shared<Decryptor>(*context, *secretKey);

  this->bfvEncoder = make_shared<BatchEncoder>(*context);
  this->bgvEncoder = make_shared<BatchEncoder>(*context);
  this->ckksEncoder = make_shared<CKKSEncoder>(*context);
};

Afseal::~Afseal(){};

// -----------------------------------------------------------------------------
// ------------------------------ CRYPTOGRAPHY ---------------------------------
// -----------------------------------------------------------------------------
// CONTEXT GENERATION
void Afseal::ContextGen(scheme_t scheme,
                        uint64_t poly_modulus_degree,
                        uint64_t plain_modulus_bit_size,
                        uint64_t plain_modulus,
                        int sec,
                        std::vector<int> qs)
{

  // BFV
  if (scheme == scheme_t::bfv)
  {
    EncryptionParameters parms(scheme_type::bfv);
    // Context generation
    parms.set_poly_modulus_degree(poly_modulus_degree);
    if (sec > 0)
    {
      parms.set_coeff_modulus(
          CoeffModulus::BFVDefault(poly_modulus_degree, static_cast<sec_level_type>(sec)));
    }
    else
    {
      parms.set_coeff_modulus(CoeffModulus::Create(poly_modulus_degree, qs));
    }
    // parms.set_plain_modulus(plain_modulus); -> done automatically
    if (plain_modulus_bit_size > 0)
    {
      parms.set_plain_modulus(PlainModulus::Batching((size_t)poly_modulus_degree, (int)plain_modulus_bit_size));
    }
    else
    {
      parms.set_plain_modulus(plain_modulus);
    }
    this->context = make_shared<SEALContext>(parms);
    // Codec
    this->bfvEncoder = make_shared<BatchEncoder>(*context);
  }
<<<<<<< HEAD
  // BGV
  else if (scheme==scheme_t::bgv) {
    EncryptionParameters parms(scheme_type::bgv);
    // Context generation
    parms.set_poly_modulus_degree(poly_modulus_degree);
    if (sec > 0) {
      parms.set_coeff_modulus(
          CoeffModulus::BFVDefault(poly_modulus_degree, static_cast<sec_level_type>(sec)));
    } else {
      parms.set_coeff_modulus(CoeffModulus::Create(poly_modulus_degree, qs));
    }
    // parms.set_plain_modulus(plain_modulus); -> done automatically
    if (plain_modulus_bit_size > 0) {
      parms.set_plain_modulus(PlainModulus::Batching(poly_modulus_degree, plain_modulus_bit_size));
    } else {
      parms.set_plain_modulus(plain_modulus);
    }
    this->context = make_shared<SEALContext>(parms);
    // Codec
    this->bgvEncoder = make_shared<BatchEncoder>(*context);
  }
    // CKKS
  else if (scheme==scheme_t::ckks) {
=======
  // CKKS
  else if (scheme == scheme_t::ckks)
  {
>>>>>>> 8604a79d
    EncryptionParameters parms(scheme_type::ckks);
    // Context generation
    parms.set_poly_modulus_degree(poly_modulus_degree);
    parms.set_coeff_modulus(CoeffModulus::Create(poly_modulus_degree, qs));
    this->context = make_shared<SEALContext>(parms);
    // Codec
    this->ckksEncoder = make_shared<CKKSEncoder>(*context);
<<<<<<< HEAD
  } else {
    throw invalid_argument("scheme must be bfv, bgv or ckks");
=======
  }
  else
  {
    throw invalid_argument("scheme must be bfv or ckks");
>>>>>>> 8604a79d
  }
  // Evaluator
  this->evaluator = make_shared<Evaluator>(*context);
  // Key generator
  this->keyGenObj = make_shared<KeyGenerator>(*context);
}

// KEY GENERATION
void Afseal::KeyGen()
{
  auto &context = *(this->get_context());
  // Key generator
  this->keyGenObj = make_shared<KeyGenerator>(context); // Refresh KeyGen obj
  this->publicKey = make_shared<PublicKey>();
  keyGenObj->create_public_key(*publicKey); // Extract keys
  this->secretKey = make_shared<SecretKey>(keyGenObj->secret_key());
  this->encryptor = make_shared<Encryptor>(context, *publicKey);
  this->decryptor = make_shared<Decryptor>(context, *secretKey);
}

void Afseal::relinKeyGen()
{
  if (keyGenObj == NULL)
  {
    throw std::logic_error("<Afseal>: Context not initialized");
  }
  this->relinKeys = std::make_shared<RelinKeys>();
  keyGenObj->create_relin_keys(*relinKeys);
}

void Afseal::rotateKeyGen()
{
  if (keyGenObj == NULL)
  {
    throw std::logic_error("<Afseal>: Context not initialized");
  }
  rotateKeys = make_shared<GaloisKeys>();
  keyGenObj->create_galois_keys(*rotateKeys);
}

// ENCRYPTION
void Afseal::encrypt(AfPtxt &plain1, AfCtxt &ctxt)
{
  this->get_encryptor()->encrypt(_dyn_p(plain1), _dyn_c(ctxt));
}
void Afseal::encrypt_v(std::vector<AfPtxt *> &plainV, std::vector<AfCtxt *> &ctxtVOut)
{
  auto encryptor = this->get_encryptor();
  vectorize(
      ctxtVOut, plainV,
      [encryptor](AfCtxt c, AfPtxt p)
      { encryptor->encrypt(_dyn_p(p), _dyn_c(c)); });
}

// DECRYPTION
void Afseal::decrypt(AfCtxt &ctxt, AfPtxt &ptxtOut)
{
  this->get_decryptor()->decrypt(_dyn_c(ctxt), _dyn_p(ptxtOut));
}
void Afseal::decrypt_v(std::vector<AfCtxt *> &ctxtV, std::vector<AfPtxt *> &plainVOut)
{
  auto decryptor = this->get_decryptor();
  vectorize(
      ctxtV, plainVOut,
      [decryptor](AfCtxt c, AfPtxt p)
      { decryptor->decrypt(_dyn_c(c), _dyn_p(p)); });
}

// NOISE MEASUREMENT
int Afseal::noise_level(AfCtxt &ctxt)
{
  return this->get_decryptor()->invariant_noise_budget(_dyn_c(ctxt));
}

// -----------------------------------------------------------------------------
// ---------------------------------- CODEC -----------------------------------
// -----------------------------------------------------------------------------
// ENCODE
// bfv
void Afseal::encode_i(vector<int64_t> &values, AfPtxt &ptxtOut)
{
  auto bfv_encoder = this->get_bfv_encoder();
  if (values.size() > bfv_encoder->slot_count())
  {
    throw range_error("<Afseal>: Data vector size is bigger than bfv nSlots");
  }
  bfvEncoder->encode(values, _dyn_p(ptxtOut));
}
// bgv
void Afseal::encode_g(vector<int64_t> &values, AfPtxt &plainOut) {
  if (bgvEncoder==NULL) { throw std::logic_error("<Afseal>: Context not initialized with BATCH support"); }
  if (values.size() > this->bgvEncoder->slot_count()) {
    throw range_error("<Afseal>: Data vector size is bigger than nSlots");
  }
  bgvEncoder->encode(values, dynamic_cast<AfsealPtxt &>(plainOut));
}
// ckks
void Afseal::encode_f(vector<double> &values, double scale, AfPtxt &ptxtOut)
{
  auto ckks_encoder = this->get_ckks_encoder();
  if (values.size() > ckks_encoder->slot_count())
  {
    throw range_error("<Afseal>: Data vector size is bigger than ckks nSlots");
  }
  ckks_encoder->encode(values, scale, _dyn_p(ptxtOut));
}
void Afseal::encode_c(std::vector<complex<double>> &values, double scale, AfPtxt &ptxtOut)
{
  auto ckks_encoder = this->get_ckks_encoder();
  if (values.size() > ckks_encoder->slot_count())
  {
    throw range_error("<Afseal>: Data vector size is bigger than ckks nSlots");
  }
  ckks_encoder->encode(values, scale, _dyn_p(ptxtOut));
}

// DECODE
// bfv
void Afseal::decode_i(AfPtxt &plain1, std::vector<int64_t> &valueVOut)
{
  this->get_bfv_encoder()->decode(_dyn_p(plain1), valueVOut);
}
// bgv
void Afseal::decode_g(AfPtxt &plain1, std::vector<int64_t> &valueVOut) {
  if (bgvEncoder==NULL) { throw std::logic_error("<Afseal>: Context not initialized with BATCH support"); }
  bgvEncoder->decode(dynamic_cast<AfsealPtxt &>(plain1), valueVOut);
}
// ckks
void Afseal::decode_f(AfPtxt &plain1, vector<double> &valueVOut)
{
  this->get_ckks_encoder()->decode(_dyn_p(plain1), valueVOut);
}
void Afseal::decode_c(AfPtxt &plain1, vector<std::complex<double>> &valueVOut)
{
  this->get_ckks_encoder()->decode(_dyn_p(plain1), valueVOut);
}

// AUXILIARY
void Afseal::data(AfPtxt &ptxt, uint64_t *dest)
{
  dest = _dyn_p(ptxt).data();
}

// void Afseal::allocate_zero_poly(uint64_t n, uint64_t coeff_mod_count, uint64_t *dest) {
//   dest = &util::allocate_zero_poly(n, coeff_mod_count, pool)[0]; --> pool?
// }

// ------------------------------ RELINEARIZATION -----------------------------
void Afseal::relinearize(AfCtxt &ctxt)
{
  this->get_evaluator()->relinearize_inplace(_dyn_c(ctxt), *(this->get_relinKeys()));
}
void Afseal::relinearize_v(vector<AfCtxt *> ctxtV)
{
  auto ev = this->get_evaluator();
  seal::RelinKeys &rlk = *(this->get_relinKeys());
  vectorize(ctxtV,
            [ev, rlk](AfCtxt c)
            { ev->relinearize_inplace(_dyn_c(c), rlk); });
}

// -----------------------------------------------------------------------------
// --------------------------------- OPERATIONS --------------------------------
// -----------------------------------------------------------------------------
// NEGATE
void Afseal::negate(AfCtxt &ctxt)
{
  this->get_evaluator()->negate_inplace(_dyn_c(ctxt));
}
void Afseal::negate_v(vector<AfCtxt *> &ctxtV)
{
  auto ev = this->get_evaluator();
  vectorize(ctxtV,
            [ev](AfCtxt c)
            { ev->negate_inplace(_dyn_c(c)); });
}

// SQUARE
void Afseal::square(AfCtxt &ctxt)
{
  this->get_evaluator()->square_inplace(_dyn_c(ctxt));
}
void Afseal::square_v(vector<AfCtxt *> &ctxtV)
{
  auto ev = this->get_evaluator();
  vectorize(ctxtV,
            [ev](AfCtxt c)
            { ev->square_inplace(_dyn_c(c)); });
}

// ADDITION
void Afseal::add(AfCtxt &cipherInOut, AfCtxt &cipher2)
{
  this->get_evaluator()->add_inplace(_dyn_c(cipherInOut), _dyn_c(cipher2));
}
void Afseal::add_plain(AfCtxt &cipherInOut, AfPtxt &plain2)
{
  this->get_evaluator()->add_plain_inplace(_dyn_c(cipherInOut), _dyn_p(plain2));
}
void Afseal::cumsum(AfCtxt &cipherInOut)
{
  auto ev = this->get_evaluator();
  AfCtxt cipherAux = cipherInOut;
  int k = 1;
  for (int i = 0; i < this->get_nRots(); i++)
  {
    rotate(cipherAux, k);
    ev->add_inplace(_dyn_c(cipherInOut), _dyn_c(cipherAux));
    k = k << 1;
  }
}
void Afseal::add_v(vector<AfCtxt *> &ctxtVInOut, vector<AfCtxt *> &ctxtV2)
{
  auto ev = this->get_evaluator();
  vectorize(ctxtVInOut, ctxtV2,
            [ev](AfCtxt c, AfCtxt c2)
            { ev->add_inplace(_dyn_c(c), _dyn_c(c2)); });
}
void Afseal::add_plain_v(vector<AfCtxt *> &ctxtVInOut, vector<AfPtxt *> &ptxtV)
{
  auto ev = this->get_evaluator();
  vectorize(ctxtVInOut, ptxtV,
            [ev](AfCtxt c, AfPtxt p2)
            { ev->add_plain_inplace(_dyn_c(c), _dyn_p(p2)); });
}
void Afseal::cumsum_v(vector<AfCtxt *> &ctxtVIn, AfCtxt &cipherOut)
{
  auto ev = this->get_evaluator();
  // TODO: omp reduce
  // #pragma omp parallel for reduction(+ : cipherOut)
  for (auto c1 = ctxtVIn.begin(); c1 != ctxtVIn.end(); c1++)
  {
    ev->add_inplace(_dyn_c(cipherOut), _dyn_c(**c1));
  }
}

// SUBTRACTION
void Afseal::sub(AfCtxt &cipherInOut, AfCtxt &cipher2)
{
  this->get_evaluator()->sub_inplace(_dyn_c(cipherInOut), _dyn_c(cipher2));
}
void Afseal::sub_plain(AfCtxt &cipherInOut, AfPtxt &plain2)
{
  this->get_evaluator()->sub_plain_inplace(_dyn_c(cipherInOut), _dyn_p(plain2));
}
void Afseal::sub_v(vector<AfCtxt *> &ctxtVInOut, vector<AfCtxt *> &ctxtV2)
{
  auto ev = this->get_evaluator();
  vectorize(ctxtVInOut, ctxtV2,
            [ev](AfCtxt c, AfCtxt c2)
            { ev->sub_inplace(_dyn_c(c), _dyn_c(c2)); });
}
void Afseal::sub_plain_v(vector<AfCtxt *> &ctxtVInOut, vector<AfPtxt *> &ptxtV)
{
  auto ev = this->get_evaluator();
  vectorize(ctxtVInOut, ptxtV,
            [ev](AfCtxt c, AfPtxt p2)
            { ev->sub_plain_inplace(_dyn_c(c), _dyn_p(p2)); });
}

// MULTIPLICATION
void Afseal::multiply(AfCtxt &cipherInOut, AfCtxt &cipher2)
{
  this->get_evaluator()->multiply_inplace(_dyn_c(cipherInOut), _dyn_c(cipher2));
}
void Afseal::multiply_plain(AfCtxt &cipherInOut, AfPtxt &plain1)
{
  this->get_evaluator()->multiply_plain_inplace(_dyn_c(cipherInOut), _dyn_p(plain1));
}
void Afseal::multiply_v(vector<AfCtxt *> &ctxtVInOut, vector<AfCtxt *> &ctxtV2)
{
  auto ev = this->get_evaluator();
  vectorize(ctxtVInOut, ctxtV2,
            [ev](AfCtxt c, AfCtxt c2)
            { ev->multiply_inplace(_dyn_c(c), _dyn_c(c2)); });
}
void Afseal::multiply_plain_v(vector<AfCtxt *> &ctxtVInOut, vector<AfPtxt *> &ptxtV)
{
  auto ev = this->get_evaluator();
  vectorize(ctxtVInOut, ptxtV,
            [ev](AfCtxt c, AfPtxt p2)
            { ev->multiply_plain_inplace(_dyn_c(c), _dyn_p(p2)); });
}

// ROTATION
<<<<<<< HEAD
void Afseal::rotate(AfCtxt &cipher1, int &k) {
  if (rotateKeys==NULL) { throw std::logic_error("<Afseal>: Rotation keys not initialized"); }
  if (evaluator==NULL) { throw std::logic_error("<Afseal>: Context not initialized"); }
  if (this->get_scheme()==scheme_t::bfv) {
    evaluator->rotate_rows_inplace(dynamic_cast<AfsealCtxt &>(cipher1), k, *rotateKeys);
  } else if (this->get_scheme()==scheme_t::bgv) {
    evaluator->rotate_rows_inplace(dynamic_cast<AfsealCtxt &>(cipher1), k, *rotateKeys);
  } else if (this->get_scheme()==scheme_t::ckks) {
    evaluator->rotate_vector_inplace(dynamic_cast<AfsealCtxt &>(cipher1), k, *rotateKeys);
  } else { throw std::logic_error("<Afseal>: Scheme not supported for rotation"); }
}
void Afseal::rotate(vector<AfCtxt *> &cipherV, int &k) {
  if (rotateKeys==NULL) { throw std::logic_error("<Afseal>: Rotation keys not initialized"); }
  if (evaluator==NULL) { throw std::logic_error("<Afseal>: Context not initialized"); }
  if (this->get_scheme()==scheme_t::bfv) {
    for (AfCtxt *&c: cipherV) { evaluator->rotate_rows_inplace(dynamic_cast<AfsealCtxt &>(*c), k, *rotateKeys); }
  } else if (this->get_scheme()==scheme_t::bgv) {
    for (AfCtxt *&c: cipherV) { evaluator->rotate_rows_inplace(dynamic_cast<AfsealCtxt &>(*c), k, *rotateKeys); }
  } else if (this->get_scheme()==scheme_t::ckks) {
    for (AfCtxt *&c: cipherV) { evaluator->rotate_vector_inplace(dynamic_cast<AfsealCtxt &>(*c), k, *rotateKeys); }
  } else { throw std::logic_error("<Afseal>: Scheme not supported for rotation"); }
=======
void Afseal::rotate(AfCtxt &ctxt, int &k)
{
  if (this->get_scheme() == scheme_t::bfv)
  {
    this->get_evaluator()->rotate_rows_inplace(_dyn_c(ctxt), k, *(this->get_rotateKeys()));
  }
  else if (this->get_scheme() == scheme_t::ckks)
  {
    this->get_evaluator()->rotate_vector_inplace(_dyn_c(ctxt), k, *(this->get_rotateKeys()));
  }
  else
  {
    throw std::logic_error("<Afseal>: Scheme not supported for rotation");
  }
}
void Afseal::rotate_v(vector<AfCtxt *> &ctxtV, int &k)
{
  auto ev = this->get_evaluator();
  auto &rtk = *(this->get_rotateKeys());
  if (this->get_scheme() == scheme_t::bfv)
  {
    vectorize(ctxtV,
              [ev, k, rtk](AfCtxt c)
              { ev->rotate_rows_inplace(_dyn_c(c), k, rtk); });
  }
  else if (this->get_scheme() == scheme_t::ckks)
  {
    vectorize(ctxtV,
              [ev, k, rtk](AfCtxt c)
              { ev->rotate_vector_inplace(_dyn_c(c), k, rtk); });
  }
  else
  {
    throw std::logic_error("<Afseal>: Scheme not supported for rotation");
  }
}
void Afseal::flip(AfCtxt &ctxt)
{
  if (this->get_scheme() == scheme_t::bfv)
  {
    this->get_evaluator()->rotate_columns_inplace(_dyn_c(ctxt), *(this->get_rotateKeys()));
  }
  else
  {
    throw std::logic_error("<Afseal>: Only bfv scheme supports column rotation");
  }
}
void Afseal::flip_v(vector<AfCtxt *> &ctxtV)
{
  auto ev = this->get_evaluator();
  auto &rtk = *(this->get_rotateKeys());
  if (this->get_scheme() == scheme_t::bfv)
  {
    vectorize(ctxtV,
              [ev, rtk](AfCtxt c)
              { ev->rotate_columns_inplace(_dyn_c(c), rtk); });
  }
  else
  {
    throw std::logic_error("<Afseal>: Only bfv scheme supports column rotation");
  }
>>>>>>> 8604a79d
}

// POLYNOMIALS
void Afseal::exponentiate(AfCtxt &ctxt, uint64_t &expon)
{
  this->get_evaluator()->exponentiate_inplace(_dyn_c(ctxt), expon, *relinKeys);
}
void Afseal::exponentiate_v(vector<AfCtxt *> &ctxtV, uint64_t &expon)
{
  auto ev = this->get_evaluator();
  auto &rlk = *(this->get_relinKeys());
  vectorize(ctxtV,
            [ev, expon, rlk](AfCtxt c)
            { ev->exponentiate_inplace(_dyn_c(c), expon, rlk); });
}

// CKKS -> Rescaling and mod switching
void Afseal::rescale_to_next(AfCtxt &ctxt)
{
  if (this->get_scheme() == scheme_t::ckks)
  {
    this->get_evaluator()->rescale_to_next_inplace(_dyn_c(ctxt));
  }
  else
  {
    throw std::logic_error("<Afseal>: Scheme must be ckks");
  }
}
void Afseal::rescale_to_next_v(vector<AfCtxt *> &ctxtV)
{
  auto ev = this->get_evaluator();
  if (this->get_scheme() == scheme_t::ckks)
  {
    vectorize(ctxtV,
              [ev](AfCtxt c)
              { ev->rescale_to_next_inplace(_dyn_c(c)); });
  }
  else
  {
    throw std::logic_error("<Afseal>: Scheme must be ckks");
  }
}

void Afseal::mod_switch_to_next(AfCtxt &ctxt)
{
  this->get_evaluator()->mod_switch_to_next_inplace(_dyn_c(ctxt));
}
void Afseal::mod_switch_to_next_v(vector<AfCtxt *> &ctxtV)
{
  auto ev = this->get_evaluator();
  vectorize(ctxtV,
            [ev](AfCtxt c)
            { ev->mod_switch_to_next_inplace(_dyn_c(c)); });
}

void Afseal::mod_switch_to_next_plain(AfPtxt &ptxt)
{
  this->get_evaluator()->mod_switch_to_next_inplace(_dyn_p(ptxt));
}
void Afseal::mod_switch_to_next_plain_v(vector<AfPtxt *> &plainV)
{
  auto ev = this->get_evaluator();
  vectorize(plainV,
            [ev](AfPtxt p)
            { ev->mod_switch_to_next_inplace(_dyn_p(p)); });
}

// -----------------------------------------------------------------------------
// ------------------------------------- I/O -----------------------------------
// -----------------------------------------------------------------------------
// SAVE/LOAD CONTEXT
size_t Afseal::save_context(ostream &out_stream, string &compr_mode)
{
  return (size_t)this->get_context()->key_context_data()->parms().save(
      out_stream, compr_mode_map[compr_mode]);
}
size_t Afseal::load_context(istream &in_stream)
{
  EncryptionParameters parms;
  size_t loaded_bytes = (size_t)parms.load(in_stream);
  this->context = make_shared<SEALContext>(parms);
  if (parms.scheme() == scheme_type::bfv)
  {
    this->bfvEncoder = make_shared<BatchEncoder>(*context);
<<<<<<< HEAD
  } else if (parms.scheme()==scheme_type::bgv) {
    this->bgvEncoder = make_shared<BatchEncoder>(*context);
  } else if (parms.scheme()==scheme_type::ckks) {
=======
  }
  else if (parms.scheme() == scheme_type::ckks)
  {
>>>>>>> 8604a79d
    this->ckksEncoder = make_shared<CKKSEncoder>(*context);
  }
  this->evaluator = make_shared<Evaluator>(*context);
  this->keyGenObj = make_shared<KeyGenerator>(*context);
  return loaded_bytes;
}

// SAVE/LOAD PUBLICKEY
size_t Afseal::save_public_key(ostream &out_stream, string &compr_mode)
{
  return (size_t)this->get_publicKey()->save(out_stream, compr_mode_map[compr_mode]);
}
size_t Afseal::load_public_key(istream &in_stream)
{
  seal::SEALContext &context = *(this->get_context());
  this->publicKey = make_shared<PublicKey>();
  size_t loaded_bytes = (size_t)publicKey->load(context, in_stream);
  this->encryptor = make_shared<Encryptor>(context, *publicKey);
  return loaded_bytes;
}

// SAVE/LOAD SECRETKEY
size_t Afseal::save_secret_key(ostream &out_stream, string &compr_mode)
{
  return (size_t)this->get_secretKey()->save(out_stream, compr_mode_map[compr_mode]);
}
size_t Afseal::load_secret_key(istream &in_stream)
{
  seal::SEALContext &context = *(this->get_context());
  this->secretKey = make_shared<SecretKey>();
  size_t loaded_bytes = (size_t)secretKey->load(context, in_stream);
  this->decryptor = make_shared<Decryptor>(context, *secretKey);
  return loaded_bytes;
}

// SAVE/LOAD RELINKEY
size_t Afseal::save_relin_keys(ostream &out_stream, string &compr_mode)
{
  return (size_t)this->get_relinKeys()->save(out_stream, compr_mode_map[compr_mode]);
}
size_t Afseal::load_relin_keys(istream &in_stream)
{
  this->relinKeys = make_shared<RelinKeys>();
  return (size_t)relinKeys->load(*(this->get_context()), in_stream);
}

// SAVE/LOAD ROTKEYS
size_t Afseal::save_rotate_keys(ostream &out_stream, string &compr_mode)
{
  return (size_t)this->get_rotateKeys()->save(out_stream, compr_mode_map[compr_mode]);
}
size_t Afseal::load_rotate_keys(istream &in_stream)
{
  this->rotateKeys = make_shared<GaloisKeys>();
  return (size_t)rotateKeys->load(*(this->get_context()), in_stream);
}

// SAVE/LOAD PLAINTEXT --> Could be achieved outside of Afseal
size_t Afseal::save_plaintext(ostream &out_stream, string &compr_mode, AfPtxt &plain)
{
  return (size_t)_dyn_p(plain).save(out_stream, compr_mode_map[compr_mode]);
}
size_t Afseal::load_plaintext(istream &in_stream, AfPtxt &plain)
{
  return (size_t)_dyn_p(plain).load(*context, in_stream);
}

// SAVE/LOAD CIPHERTEXT --> Could be achieved outside of Afseal
size_t Afseal::save_ciphertext(ostream &out_stream, string &compr_mode, AfCtxt &ciphert)
{
  return (size_t)_dyn_c(ciphert).save(out_stream, compr_mode_map[compr_mode]);
}
size_t Afseal::load_ciphertext(istream &in_stream, AfCtxt &plain)
{
  return (size_t)_dyn_c(plain).load(*context, in_stream);
}

// -----------------------------------------------------------------------------
// -------------------------------- AUXILIARY ----------------------------------
// -----------------------------------------------------------------------------
bool Afseal::batchEnabled()
{
  return this->get_context()->first_context_data()->qualifiers().using_batching;
}
long Afseal::maxBitCount(long poly_modulus_degree, int sec_level)
{
  std::map<int, sec_level_type> sec_map{
      {128, sec_level_type::tc128},
      {192, sec_level_type::tc192},
      {256, sec_level_type::tc256},
  };
  return CoeffModulus::MaxBitCount(poly_modulus_degree, sec_map[sec_level]);
}
double Afseal::scale(AfCtxt &ctxt)
{
  return _dyn_c(ctxt).scale();
}
void Afseal::override_scale(AfCtxt &ctxt, double scale)
{
  _dyn_c(ctxt).scale() = scale;
}
int Afseal::get_sec()
{
  return static_cast<std::underlying_type<sec_level_type>::type>(
      this->get_context()->first_context_data()->qualifiers().sec_level);
}
// GETTERS
shared_ptr<SEALContext> inline Afseal::get_context()
{
  if (this->context == NULL)
  {
    throw std::logic_error("<Afseal>: Context not initialized");
  }
  return (this->context);
}
shared_ptr<Evaluator> inline Afseal::get_evaluator()
{
  if (this->evaluator == NULL)
  {
    throw std::logic_error("<Afseal>: Context not initialized");
  }
  return (this->evaluator);
}
shared_ptr<Encryptor> inline Afseal::get_encryptor()
{
  if (this->encryptor == NULL)
  {
    throw std::logic_error("<Afseal>: Missing Public key");
  }
  return (this->encryptor);
}
shared_ptr<Decryptor> inline Afseal::get_decryptor()
{
  if (this->encryptor == NULL)
  {
    throw std::logic_error("<Afseal>: Missing Public key");
  }
  return (this->decryptor);
}
shared_ptr<BatchEncoder> inline Afseal::get_bfv_encoder()
{
  if (this->encryptor == NULL)
  {
    throw std::logic_error("<Afseal>: BFV context not initialized");
  }
  return (this->bfvEncoder);
}
shared_ptr<CKKSEncoder> inline Afseal::get_ckks_encoder()
{
  if (this->encryptor == NULL)
  {
    throw std::logic_error("<Afseal>: CKKS context not initialized");
  }
  return (this->ckksEncoder);
}
shared_ptr<SecretKey> inline Afseal::get_secretKey()
{
  if (this->secretKey == NULL)
  {
    throw std::logic_error("<Afseal>: Secret Key not initialized");
  }
  return (this->secretKey);
}
shared_ptr<PublicKey> inline Afseal::get_publicKey()
{
  if (this->publicKey == NULL)
  {
    throw std::logic_error("<Afseal>: Public Key not initialized");
  }
  return (this->publicKey);
}
shared_ptr<RelinKeys> inline Afseal::get_relinKeys()
{
  if (this->relinKeys == NULL)
  {
    throw std::logic_error("<Afseal>: Relinearization Keys not initialized");
  }
  return (this->relinKeys);
}
shared_ptr<GaloisKeys> inline Afseal::get_rotateKeys()
{
  if (this->rotateKeys == NULL)
  {
    throw std::logic_error("<Afseal>: Rotation Keys not initialized");
  }
  return (this->rotateKeys);
}
size_t Afseal::get_nSlots()
{
  scheme_t scheme = this->get_scheme();
  if (scheme == scheme_t::bfv)
  {
    if (this->bfvEncoder == NULL)
    {
      throw std::logic_error("<Afseal>: Context not initialized with BFV scheme");
    }
    return this->bfvEncoder->slot_count();
<<<<<<< HEAD
  } else if (scheme==scheme_t::bgv) {
    if (this->bgvEncoder==NULL) {
      throw std::logic_error("<Afseal>: Context not initialized with BGV scheme");
    }
    return this->bgvEncoder->slot_count();
  } else if (scheme==scheme_t::ckks) {
    if (this->ckksEncoder==NULL) {
=======
  }
  else if (scheme == scheme_t::ckks)
  {
    if (this->ckksEncoder == NULL)
    {
>>>>>>> 8604a79d
      throw std::logic_error("<Afseal>: Context not initialized with CKKS scheme");
    }
    return this->ckksEncoder->slot_count();
  }
  return -1;
}
int Afseal::get_nRots()
{
  int nSlots = (int)this->get_poly_modulus_degree() / 2, nRots = 0;
  while (nSlots > 0)
  {
    nSlots = nSlots >> 1;
    nRots++;
  };
  return nRots - 1;
}
uint64_t Afseal::get_plain_modulus()
{
  return this->get_context()->first_context_data()->parms().plain_modulus().value();
}
size_t Afseal::get_poly_modulus_degree()
{
  return this->get_context()->first_context_data()->parms().poly_modulus_degree();
}

scheme_t Afseal::get_scheme()
{
  return scheme_map[this->get_context()->first_context_data()->parms().scheme()];
}

int Afseal::total_coeff_modulus_bit_count()
{
  return this->get_context()->first_context_data()->total_coeff_modulus_bit_count();
}
// TODO: coeff_modulus?

// -----------------------------------------------------------------------------
// ----------------------------- VECTORIZATION ---------------------------------
// -----------------------------------------------------------------------------
void Afseal::vectorize(
    vector<AfCtxt *> &ctxtVInOut,
    vector<AfCtxt *> &ctxtV2,
    function<void(AfCtxt, AfCtxt)> f)
{
  if (ctxtVInOut.size() != ctxtV2.size())
  {
    throw runtime_error("Vectors must be of same size to vectorize");
  }
#pragma omp parallel for
  for (int i = 0; i < (int)ctxtVInOut.size(); i++)
  {
    f(_dyn_c(*ctxtVInOut[i]), _dyn_c(*ctxtV2[i]));
  }
}
void Afseal::vectorize(
    vector<AfCtxt *> &ctxtVInOut,
    vector<AfPtxt *> &ptxtV,
    function<void(AfCtxt, AfPtxt)> f)
{
  if (ctxtVInOut.size() != ptxtV.size())
  {
    throw runtime_error("Vectors must be of same size to vectorize");
  }
#pragma omp parallel for
  for (int i = 0; i < (int)ctxtVInOut.size(); i++)
  {
    f(_dyn_c(*ctxtVInOut[i]), _dyn_p(*ptxtV[i]));
  }
}

void Afseal::vectorize(
    vector<AfCtxt *> &ctxtVInOut,
    function<void(AfCtxt)> f)
{
#pragma omp parallel for
  for (int i = 0; i < (int)ctxtVInOut.size(); i++)
  {
    f(_dyn_c(*ctxtVInOut[i]));
  }
}

void Afseal::vectorize(
    vector<AfPtxt *> &plainVInOut,
    function<void(AfPtxt)> f)
{
#pragma omp parallel for
  for (int i = 0; i < (int)plainVInOut.size(); i++)
  {
    f(_dyn_p(*plainVInOut[i]));
  }
}

// -----------------------------------------------------------------------------
// ------------------------------ POLYNOMIALS ----------------------------------
// -----------------------------------------------------------------------------
void Afseal::add_inplace(AfPoly &p1, AfPoly &p2)
{
  dynamic_cast<AfsealPoly &>(p1).add_inplace(dynamic_cast<AfsealPoly &>(p2));
}

void Afseal::subtract_inplace(AfPoly &p1, AfPoly &p2)
{
  dynamic_cast<AfsealPoly &>(p1).subtract_inplace(dynamic_cast<AfsealPoly &>(p2));
}

void Afseal::multiply_inplace(AfPoly &p1, AfPoly &p2)
{
  dynamic_cast<AfsealPoly &>(p1).multiply_inplace(dynamic_cast<AfsealPoly &>(p2));
}

void Afseal::invert_inplace(AfPoly &poly)
{
  if (!dynamic_cast<AfsealPoly &>(poly).invert_inplace())
  {
    // TODO: How to communicate this information without throwing an exception?
    throw runtime_error("<Afseal>: Inverse does not exist.");
  }
}

void Afseal::poly_to_ciphertext(AfPoly &p, AfCtxt &ctxt, size_t i)
{
  // TODO: This shouldn't be too hard, just copy into position,
  //  but we need to ensure the sizes match,
  //  allocate a zero poly if the index doesn't exist, etc
  throw runtime_error("<Afseal>: Not yet implemented.");
}

void Afseal::poly_to_plaintext(AfPoly &p, AfPtxt &ptxt)
{
  // TODO: This shouldn't be too hard, just copy into position,
  //  but we need to ensure the sizes match,
  //  allocate a zero poly if the poly doesn't yet exist, etc
  throw runtime_error("<Afseal>: Not yet implemented.");
}

std::complex<double> Afseal::get_coeff(AfPoly &poly, size_t i)
{
  return poly.get_coeff(*this, i);
}

void Afseal::set_coeff(AfPoly &poly, complex<double> &val, size_t i)
{
  dynamic_cast<AfsealPoly &>(poly).set_coeff(*this, val, i);
}

std::vector<std::complex<double>> Afseal::to_coeff_list(AfPoly &poly)
{
  return dynamic_cast<AfsealPoly &>(poly).to_coeff_list(*this);
}

AfsealPoly Afseal::get_publicKey_poly(size_t index)
{
  if (this->publicKey == NULL)
  {
    throw std::logic_error("<Afseal>: Public Key not initialized");
  }
  return AfsealPoly(*this, static_cast<AfsealCtxt &>(this->publicKey->data()), index);
}

AfsealPoly Afseal::get_secretKey_poly()
{
  if (this->secretKey == NULL)
  {
    throw std::logic_error("<Afseal>: Secret Key not initialized");
  }
  return AfsealPoly(*this, static_cast<AfsealPtxt &>(this->secretKey->data()));
}

// =============================================================================
// ================================ AFSEALPOLY =================================
// =============================================================================

/// Internally, seal stores the polynomials of a ctxt as DynArray<uint64_t>,
/// i.e., linear arrays of size ctxt.size * ctxt.poly_modulus_degree * ctxt.coeff_modulus_size

// ----------------------------- CLASS MANAGEMENT -----------------------------

AfsealPoly::AfsealPoly(Afseal &afseal) : parms_id(afseal.context->first_parms_id()),
                                         mempool(seal::MemoryManager::GetPool()),
                                         coeff_count(afseal.context->first_context_data()->parms().poly_modulus_degree()),
                                         coeff_modulus(afseal.context->first_context_data()->parms().coeff_modulus()),
                                         coeff_modulus_count(afseal.context->first_context_data()->parms().coeff_modulus().size())
{
  eval_repr.resize(coeff_count * coeff_modulus_count, true);
}

AfsealPoly::AfsealPoly(Afseal &afseal, const AfsealCtxt &ref)
    : parms_id(ref.parms_id()), mempool(seal::MemoryManager::GetPool()),
      coeff_count(ref.poly_modulus_degree()),
      coeff_modulus(afseal.context->get_context_data(parms_id)->parms().coeff_modulus()),
      coeff_modulus_count(afseal.context->get_context_data(parms_id)->parms().coeff_modulus().size())
{

  eval_repr.resize(coeff_count * coeff_modulus_count, true);
}

AfsealPoly::AfsealPoly(Afseal &afseal, AfsealCtxt &ctxt, size_t index)
    : parms_id(ctxt.parms_id()), mempool(seal::MemoryManager::GetPool()),
      coeff_count(ctxt.poly_modulus_degree()),
      coeff_modulus(afseal.context->get_context_data(parms_id)->parms().coeff_modulus()),
      coeff_modulus_count(afseal.context->get_context_data(parms_id)->parms().coeff_modulus().size())
{

  // Copy coefficients from ctxt
  if (ctxt.is_ntt_form())
  {
    eval_repr.resize(coeff_count * coeff_modulus_count);
    for (size_t i = 0; i < coeff_count * coeff_modulus_count; ++i)
    {
      eval_repr[i] = *(ctxt.data(index) + i);
    }
  }
  else
  {
    // TODO: Think about supporting this?
    throw runtime_error("<Afseal>: Not yet implemented.");
  }
}

AfsealPoly::AfsealPoly(Afseal &afseal, AfsealPtxt &ptxt) : parms_id(ptxt.parms_id()),
                                                           mempool(seal::MemoryManager::GetPool()),
                                                           coeff_count(ptxt.coeff_count()),
                                                           coeff_modulus(afseal.context->get_context_data(parms_id)
                                                                             ->parms()
                                                                             .coeff_modulus()),
                                                           coeff_modulus_count(afseal.context
                                                                                   ->get_context_data(parms_id)
                                                                                   ->parms()
                                                                                   .coeff_modulus()
                                                                                   .size())
{

  if (ptxt.is_ntt_form())
  {
    eval_repr.resize(coeff_count * coeff_modulus_count);
    for (size_t i = 0; i < coeff_count * coeff_modulus_count; ++i)
    {
      eval_repr[i] = *(ptxt.data() + i);
    }
  }
  else
  {
    // TODO: Think about supporting this?
    throw runtime_error("<Afseal>: Not yet implemented.");
  }
}

AfsealPoly::~AfsealPoly(){};

// -------------------------------- COEFFICIENTS -------------------------------
void AfsealPoly::generate_coeff_repr(Afseal &afseal)
{
  if (!coeff_repr_valid)
  {

    // Resize the coeff_repr

    // Copy the coefficients over
    coeff_repr = eval_repr;

    // Now do the actual conversion
    auto small_ntt_tables = afseal.context->get_context_data(parms_id)->small_ntt_tables();
#pragma omp parallel for
    for (int j = 0; j < coeff_modulus_count; j++)
    {
      util::inverse_ntt_negacyclic_harvey(coeff_repr.begin() + (j * coeff_count), small_ntt_tables[j]); // non-ntt form
    }

    // set valid flag
    coeff_repr_valid = true;
  }
}

std::vector<std::complex<double>> AfsealPoly::to_coeff_list(Afhel &afhel)
{
  generate_coeff_repr(dynamic_cast<Afseal &>(afhel));
  // TODO: Need to also decompose the CRT representation
  //  and then do some more magic!
  throw runtime_error("<Afseal>: Not yet implemented.");
}

std::complex<double> AfsealPoly::get_coeff(Afhel &afhel, size_t i)
{
  return to_coeff_list(afhel)[i];
}

void AfsealPoly::set_coeff(Afhel &afhel, std::complex<double> &val, size_t i)
{
  auto v = to_coeff_list(afhel);
  v[i] = val;
  // TODO: Convert vector back into CRT, then apply NTT
  //  don't forget to also write the coeff_repr and set the valid bit,
  //  since we already have the data around!
  throw runtime_error("<Afseal>: Not yet implemented.");
}

// -------------------------------- OPERATIONS ---------------------------------
void AfsealPoly::add_inplace(const AfPoly &other)
{
#pragma omp parallel for
  for (int j = 0; j < (int)coeff_modulus.size(); j++)
  {
    util::add_poly_coeffmod(&eval_repr[j * coeff_count],
                            &dynamic_cast<const AfsealPoly &>(other).eval_repr[j * coeff_count],
                            coeff_count,
                            coeff_modulus[j],
                            &eval_repr[j * coeff_count]); // TODO: Check if this is safe (used to be result + ..)
  }
  // invalidate the coeff_repr
  coeff_repr_valid = false;
}

void AfsealPoly::subtract_inplace(const AfPoly &other)
{
#pragma omp parallel for
  for (int j = 0; j < (int)coeff_modulus.size(); j++)
  {
    util::sub_poly_coeffmod(&eval_repr[j * coeff_count],
                            &dynamic_cast<const AfsealPoly &>(other).eval_repr[j * coeff_count],
                            coeff_count,
                            coeff_modulus[j],
                            &eval_repr[j * coeff_count]); // TODO: Check if this is safe (used to be result + ..)
  }
  // invalidate the coeff_repr
  coeff_repr_valid = false;
}

void AfsealPoly::multiply_inplace(const AfPoly &other)
{
  const AfsealPoly *o_p = dynamic_cast<const AfsealPoly *>(&other);
#pragma omp parallel for
  for (int j = 0; j < (int)coeff_modulus.size(); j++)
  {
    util::dyadic_product_coeffmod(&eval_repr[j * coeff_count],
                                  &(*o_p).eval_repr[j * coeff_count],
                                  coeff_count,
                                  coeff_modulus[j],
                                  &eval_repr[j * coeff_count]); // TODO: Check if this is safe (used to be result + ..)
  }
  // invalidate the coeff_repr
  coeff_repr_valid = false;
}

bool AfsealPoly::invert_inplace()
{
  // compute a^{-1}, where a is a double-CRT polynomial whose evaluation representation
  // is in a. The double-CRT representation in SEAL is stored as a flat array of
  // length coeff_count * modulus_count:
  //    [ 0 .. coeff_count-1 , coeff_count .. 2*coeff_count-1, ... ]
  //      ^--- a (mod p0)    , ^--- a (mod p1),              ,  ...
  // return if the inverse exists, and result is also in evaluation representation

  bool *has_inv = new bool[coeff_modulus_count];
  fill_n(has_inv, coeff_modulus_count, true);
#pragma omp parallel for
  for (int j = 0; j < coeff_modulus_count; j++)
  {
    for (size_t i = 0; i < coeff_count && has_inv[j]; i++)
    {
      uint64_t inv = 0;
      if (util::try_invert_uint_mod(eval_repr[i + (j * coeff_count)], coeff_modulus[j], inv))
      {
        eval_repr[i + (j * coeff_count)] = inv; // TODO: Check if this is safe (used to be result[...])
      }
      else
      {
        has_inv[j] = false;
      }
    }
  }
  for (int j = 0; j < (int)coeff_modulus.size(); j++)
  {
    // invalidate the coeff_repr
    coeff_repr_valid = false;
    if (!has_inv[j])
      return false;
  }
  delete[] has_inv;

  // invalidate the coeff_repr
  coeff_repr_valid = false;

  return true;
}
<|MERGE_RESOLUTION|>--- conflicted
+++ resolved
@@ -1,1214 +1,1183 @@
-/**
- * @file Afseal.cpp
- * --------------------------------------------------------------------
- * @brief Afseal is a C++ library that creates an abstraction over the basic
- *  functionalities of HElib as a Homomorphic Encryption library, such as
- *  addition, multiplication, scalar product and others.
- *
- *  This is the implementation file. Refer to the .h file for a well
- *  documented API ready to use.
- *  --------------------------------------------------------------------
- * @author Alberto Ibarrondo (ibarrond)
- *  --------------------------------------------------------------------
- * @bugs No known bugs
- */
-
-/*  License: GNU GPL v3
- *
- *  Afseal is free software: you can redistribute it and/or modify
- *  it under the terms of the GNU General Public License as published by
- *  the Free Software Foundation, either version 3 of the License, or
- *  (at your option) any later version.
- *
- *  Pyfhel is distributed in the hope that it will be useful,
- *  but WITHOUT ANY WARRANTY; without even the implied warranty of
- *  MERCHANTABILITY or FITNESS FOR A PARTICULAR PURPOSE.  See the
- *  GNU General Public License for more details.
- *
- *  You should have received a copy of the GNU General Public License
- *  along with this program.  If not, see <http://www.gnu.org/licenses/>.
- *  --------------------------------------------------------------------
- */
-#include "Afseal.h"
-
-using namespace std;
-using namespace seal;
-
-#include <chrono>
-#include <thread>
-#include <cmath>
-
-// =============================================================================
-// ================================== AFSEAL ===================================
-// =============================================================================
-
-// ----------------------------- CLASS MANAGEMENT -----------------------------
-Afseal::Afseal(){};
-
-Afseal::Afseal(const Afseal &otherAfseal)
-{
-  this->context = make_shared<SEALContext>(otherAfseal.context->first_context_data()->parms());
-
-  // TODO: Copy Encoder ptr
-
-  this->keyGenObj = make_shared<KeyGenerator>(*context);
-  this->secretKey = make_shared<SecretKey>(*(otherAfseal.secretKey));
-  this->publicKey = make_shared<PublicKey>(*(otherAfseal.publicKey));
-  this->relinKeys = make_shared<RelinKeys>(*(otherAfseal.relinKeys));
-  this->rotateKeys = make_shared<GaloisKeys>(*(otherAfseal.rotateKeys));
-
-  this->encryptor = make_shared<Encryptor>(*context, *publicKey, *secretKey);
-  this->evaluator = make_shared<Evaluator>(*context);
-  this->decryptor = make_shared<Decryptor>(*context, *secretKey);
-
-  this->bfvEncoder = make_shared<BatchEncoder>(*context);
-  this->bgvEncoder = make_shared<BatchEncoder>(*context);
-  this->ckksEncoder = make_shared<CKKSEncoder>(*context);
-};
-
-Afseal::~Afseal(){};
-
-// -----------------------------------------------------------------------------
-// ------------------------------ CRYPTOGRAPHY ---------------------------------
-// -----------------------------------------------------------------------------
-// CONTEXT GENERATION
-void Afseal::ContextGen(scheme_t scheme,
-                        uint64_t poly_modulus_degree,
-                        uint64_t plain_modulus_bit_size,
-                        uint64_t plain_modulus,
-                        int sec,
-                        std::vector<int> qs)
-{
-
-  // BFV
-  if (scheme == scheme_t::bfv)
-  {
-    EncryptionParameters parms(scheme_type::bfv);
-    // Context generation
-    parms.set_poly_modulus_degree(poly_modulus_degree);
-    if (sec > 0)
-    {
-      parms.set_coeff_modulus(
-          CoeffModulus::BFVDefault(poly_modulus_degree, static_cast<sec_level_type>(sec)));
-    }
-    else
-    {
-      parms.set_coeff_modulus(CoeffModulus::Create(poly_modulus_degree, qs));
-    }
-    // parms.set_plain_modulus(plain_modulus); -> done automatically
-    if (plain_modulus_bit_size > 0)
-    {
-      parms.set_plain_modulus(PlainModulus::Batching((size_t)poly_modulus_degree, (int)plain_modulus_bit_size));
-    }
-    else
-    {
-      parms.set_plain_modulus(plain_modulus);
-    }
-    this->context = make_shared<SEALContext>(parms);
-    // Codec
-    this->bfvEncoder = make_shared<BatchEncoder>(*context);
-  }
-<<<<<<< HEAD
-  // BGV
-  else if (scheme==scheme_t::bgv) {
-    EncryptionParameters parms(scheme_type::bgv);
-    // Context generation
-    parms.set_poly_modulus_degree(poly_modulus_degree);
-    if (sec > 0) {
-      parms.set_coeff_modulus(
-          CoeffModulus::BFVDefault(poly_modulus_degree, static_cast<sec_level_type>(sec)));
-    } else {
-      parms.set_coeff_modulus(CoeffModulus::Create(poly_modulus_degree, qs));
-    }
-    // parms.set_plain_modulus(plain_modulus); -> done automatically
-    if (plain_modulus_bit_size > 0) {
-      parms.set_plain_modulus(PlainModulus::Batching(poly_modulus_degree, plain_modulus_bit_size));
-    } else {
-      parms.set_plain_modulus(plain_modulus);
-    }
-    this->context = make_shared<SEALContext>(parms);
-    // Codec
-    this->bgvEncoder = make_shared<BatchEncoder>(*context);
-  }
-    // CKKS
-  else if (scheme==scheme_t::ckks) {
-=======
-  // CKKS
-  else if (scheme == scheme_t::ckks)
-  {
->>>>>>> 8604a79d
-    EncryptionParameters parms(scheme_type::ckks);
-    // Context generation
-    parms.set_poly_modulus_degree(poly_modulus_degree);
-    parms.set_coeff_modulus(CoeffModulus::Create(poly_modulus_degree, qs));
-    this->context = make_shared<SEALContext>(parms);
-    // Codec
-    this->ckksEncoder = make_shared<CKKSEncoder>(*context);
-<<<<<<< HEAD
-  } else {
-    throw invalid_argument("scheme must be bfv, bgv or ckks");
-=======
-  }
-  else
-  {
-    throw invalid_argument("scheme must be bfv or ckks");
->>>>>>> 8604a79d
-  }
-  // Evaluator
-  this->evaluator = make_shared<Evaluator>(*context);
-  // Key generator
-  this->keyGenObj = make_shared<KeyGenerator>(*context);
-}
-
-// KEY GENERATION
-void Afseal::KeyGen()
-{
-  auto &context = *(this->get_context());
-  // Key generator
-  this->keyGenObj = make_shared<KeyGenerator>(context); // Refresh KeyGen obj
-  this->publicKey = make_shared<PublicKey>();
-  keyGenObj->create_public_key(*publicKey); // Extract keys
-  this->secretKey = make_shared<SecretKey>(keyGenObj->secret_key());
-  this->encryptor = make_shared<Encryptor>(context, *publicKey);
-  this->decryptor = make_shared<Decryptor>(context, *secretKey);
-}
-
-void Afseal::relinKeyGen()
-{
-  if (keyGenObj == NULL)
-  {
-    throw std::logic_error("<Afseal>: Context not initialized");
-  }
-  this->relinKeys = std::make_shared<RelinKeys>();
-  keyGenObj->create_relin_keys(*relinKeys);
-}
-
-void Afseal::rotateKeyGen()
-{
-  if (keyGenObj == NULL)
-  {
-    throw std::logic_error("<Afseal>: Context not initialized");
-  }
-  rotateKeys = make_shared<GaloisKeys>();
-  keyGenObj->create_galois_keys(*rotateKeys);
-}
-
-// ENCRYPTION
-void Afseal::encrypt(AfPtxt &plain1, AfCtxt &ctxt)
-{
-  this->get_encryptor()->encrypt(_dyn_p(plain1), _dyn_c(ctxt));
-}
-void Afseal::encrypt_v(std::vector<AfPtxt *> &plainV, std::vector<AfCtxt *> &ctxtVOut)
-{
-  auto encryptor = this->get_encryptor();
-  vectorize(
-      ctxtVOut, plainV,
-      [encryptor](AfCtxt c, AfPtxt p)
-      { encryptor->encrypt(_dyn_p(p), _dyn_c(c)); });
-}
-
-// DECRYPTION
-void Afseal::decrypt(AfCtxt &ctxt, AfPtxt &ptxtOut)
-{
-  this->get_decryptor()->decrypt(_dyn_c(ctxt), _dyn_p(ptxtOut));
-}
-void Afseal::decrypt_v(std::vector<AfCtxt *> &ctxtV, std::vector<AfPtxt *> &plainVOut)
-{
-  auto decryptor = this->get_decryptor();
-  vectorize(
-      ctxtV, plainVOut,
-      [decryptor](AfCtxt c, AfPtxt p)
-      { decryptor->decrypt(_dyn_c(c), _dyn_p(p)); });
-}
-
-// NOISE MEASUREMENT
-int Afseal::noise_level(AfCtxt &ctxt)
-{
-  return this->get_decryptor()->invariant_noise_budget(_dyn_c(ctxt));
-}
-
-// -----------------------------------------------------------------------------
-// ---------------------------------- CODEC -----------------------------------
-// -----------------------------------------------------------------------------
-// ENCODE
-// bfv
-void Afseal::encode_i(vector<int64_t> &values, AfPtxt &ptxtOut)
-{
-  auto bfv_encoder = this->get_bfv_encoder();
-  if (values.size() > bfv_encoder->slot_count())
-  {
-    throw range_error("<Afseal>: Data vector size is bigger than bfv nSlots");
-  }
-  bfvEncoder->encode(values, _dyn_p(ptxtOut));
-}
-// bgv
-void Afseal::encode_g(vector<int64_t> &values, AfPtxt &plainOut) {
-  if (bgvEncoder==NULL) { throw std::logic_error("<Afseal>: Context not initialized with BATCH support"); }
-  if (values.size() > this->bgvEncoder->slot_count()) {
-    throw range_error("<Afseal>: Data vector size is bigger than nSlots");
-  }
-  bgvEncoder->encode(values, dynamic_cast<AfsealPtxt &>(plainOut));
-}
-// ckks
-void Afseal::encode_f(vector<double> &values, double scale, AfPtxt &ptxtOut)
-{
-  auto ckks_encoder = this->get_ckks_encoder();
-  if (values.size() > ckks_encoder->slot_count())
-  {
-    throw range_error("<Afseal>: Data vector size is bigger than ckks nSlots");
-  }
-  ckks_encoder->encode(values, scale, _dyn_p(ptxtOut));
-}
-void Afseal::encode_c(std::vector<complex<double>> &values, double scale, AfPtxt &ptxtOut)
-{
-  auto ckks_encoder = this->get_ckks_encoder();
-  if (values.size() > ckks_encoder->slot_count())
-  {
-    throw range_error("<Afseal>: Data vector size is bigger than ckks nSlots");
-  }
-  ckks_encoder->encode(values, scale, _dyn_p(ptxtOut));
-}
-
-// DECODE
-// bfv
-void Afseal::decode_i(AfPtxt &plain1, std::vector<int64_t> &valueVOut)
-{
-  this->get_bfv_encoder()->decode(_dyn_p(plain1), valueVOut);
-}
-// bgv
-void Afseal::decode_g(AfPtxt &plain1, std::vector<int64_t> &valueVOut) {
-  if (bgvEncoder==NULL) { throw std::logic_error("<Afseal>: Context not initialized with BATCH support"); }
-  bgvEncoder->decode(dynamic_cast<AfsealPtxt &>(plain1), valueVOut);
-}
-// ckks
-void Afseal::decode_f(AfPtxt &plain1, vector<double> &valueVOut)
-{
-  this->get_ckks_encoder()->decode(_dyn_p(plain1), valueVOut);
-}
-void Afseal::decode_c(AfPtxt &plain1, vector<std::complex<double>> &valueVOut)
-{
-  this->get_ckks_encoder()->decode(_dyn_p(plain1), valueVOut);
-}
-
-// AUXILIARY
-void Afseal::data(AfPtxt &ptxt, uint64_t *dest)
-{
-  dest = _dyn_p(ptxt).data();
-}
-
-// void Afseal::allocate_zero_poly(uint64_t n, uint64_t coeff_mod_count, uint64_t *dest) {
-//   dest = &util::allocate_zero_poly(n, coeff_mod_count, pool)[0]; --> pool?
-// }
-
-// ------------------------------ RELINEARIZATION -----------------------------
-void Afseal::relinearize(AfCtxt &ctxt)
-{
-  this->get_evaluator()->relinearize_inplace(_dyn_c(ctxt), *(this->get_relinKeys()));
-}
-void Afseal::relinearize_v(vector<AfCtxt *> ctxtV)
-{
-  auto ev = this->get_evaluator();
-  seal::RelinKeys &rlk = *(this->get_relinKeys());
-  vectorize(ctxtV,
-            [ev, rlk](AfCtxt c)
-            { ev->relinearize_inplace(_dyn_c(c), rlk); });
-}
-
-// -----------------------------------------------------------------------------
-// --------------------------------- OPERATIONS --------------------------------
-// -----------------------------------------------------------------------------
-// NEGATE
-void Afseal::negate(AfCtxt &ctxt)
-{
-  this->get_evaluator()->negate_inplace(_dyn_c(ctxt));
-}
-void Afseal::negate_v(vector<AfCtxt *> &ctxtV)
-{
-  auto ev = this->get_evaluator();
-  vectorize(ctxtV,
-            [ev](AfCtxt c)
-            { ev->negate_inplace(_dyn_c(c)); });
-}
-
-// SQUARE
-void Afseal::square(AfCtxt &ctxt)
-{
-  this->get_evaluator()->square_inplace(_dyn_c(ctxt));
-}
-void Afseal::square_v(vector<AfCtxt *> &ctxtV)
-{
-  auto ev = this->get_evaluator();
-  vectorize(ctxtV,
-            [ev](AfCtxt c)
-            { ev->square_inplace(_dyn_c(c)); });
-}
-
-// ADDITION
-void Afseal::add(AfCtxt &cipherInOut, AfCtxt &cipher2)
-{
-  this->get_evaluator()->add_inplace(_dyn_c(cipherInOut), _dyn_c(cipher2));
-}
-void Afseal::add_plain(AfCtxt &cipherInOut, AfPtxt &plain2)
-{
-  this->get_evaluator()->add_plain_inplace(_dyn_c(cipherInOut), _dyn_p(plain2));
-}
-void Afseal::cumsum(AfCtxt &cipherInOut)
-{
-  auto ev = this->get_evaluator();
-  AfCtxt cipherAux = cipherInOut;
-  int k = 1;
-  for (int i = 0; i < this->get_nRots(); i++)
-  {
-    rotate(cipherAux, k);
-    ev->add_inplace(_dyn_c(cipherInOut), _dyn_c(cipherAux));
-    k = k << 1;
-  }
-}
-void Afseal::add_v(vector<AfCtxt *> &ctxtVInOut, vector<AfCtxt *> &ctxtV2)
-{
-  auto ev = this->get_evaluator();
-  vectorize(ctxtVInOut, ctxtV2,
-            [ev](AfCtxt c, AfCtxt c2)
-            { ev->add_inplace(_dyn_c(c), _dyn_c(c2)); });
-}
-void Afseal::add_plain_v(vector<AfCtxt *> &ctxtVInOut, vector<AfPtxt *> &ptxtV)
-{
-  auto ev = this->get_evaluator();
-  vectorize(ctxtVInOut, ptxtV,
-            [ev](AfCtxt c, AfPtxt p2)
-            { ev->add_plain_inplace(_dyn_c(c), _dyn_p(p2)); });
-}
-void Afseal::cumsum_v(vector<AfCtxt *> &ctxtVIn, AfCtxt &cipherOut)
-{
-  auto ev = this->get_evaluator();
-  // TODO: omp reduce
-  // #pragma omp parallel for reduction(+ : cipherOut)
-  for (auto c1 = ctxtVIn.begin(); c1 != ctxtVIn.end(); c1++)
-  {
-    ev->add_inplace(_dyn_c(cipherOut), _dyn_c(**c1));
-  }
-}
-
-// SUBTRACTION
-void Afseal::sub(AfCtxt &cipherInOut, AfCtxt &cipher2)
-{
-  this->get_evaluator()->sub_inplace(_dyn_c(cipherInOut), _dyn_c(cipher2));
-}
-void Afseal::sub_plain(AfCtxt &cipherInOut, AfPtxt &plain2)
-{
-  this->get_evaluator()->sub_plain_inplace(_dyn_c(cipherInOut), _dyn_p(plain2));
-}
-void Afseal::sub_v(vector<AfCtxt *> &ctxtVInOut, vector<AfCtxt *> &ctxtV2)
-{
-  auto ev = this->get_evaluator();
-  vectorize(ctxtVInOut, ctxtV2,
-            [ev](AfCtxt c, AfCtxt c2)
-            { ev->sub_inplace(_dyn_c(c), _dyn_c(c2)); });
-}
-void Afseal::sub_plain_v(vector<AfCtxt *> &ctxtVInOut, vector<AfPtxt *> &ptxtV)
-{
-  auto ev = this->get_evaluator();
-  vectorize(ctxtVInOut, ptxtV,
-            [ev](AfCtxt c, AfPtxt p2)
-            { ev->sub_plain_inplace(_dyn_c(c), _dyn_p(p2)); });
-}
-
-// MULTIPLICATION
-void Afseal::multiply(AfCtxt &cipherInOut, AfCtxt &cipher2)
-{
-  this->get_evaluator()->multiply_inplace(_dyn_c(cipherInOut), _dyn_c(cipher2));
-}
-void Afseal::multiply_plain(AfCtxt &cipherInOut, AfPtxt &plain1)
-{
-  this->get_evaluator()->multiply_plain_inplace(_dyn_c(cipherInOut), _dyn_p(plain1));
-}
-void Afseal::multiply_v(vector<AfCtxt *> &ctxtVInOut, vector<AfCtxt *> &ctxtV2)
-{
-  auto ev = this->get_evaluator();
-  vectorize(ctxtVInOut, ctxtV2,
-            [ev](AfCtxt c, AfCtxt c2)
-            { ev->multiply_inplace(_dyn_c(c), _dyn_c(c2)); });
-}
-void Afseal::multiply_plain_v(vector<AfCtxt *> &ctxtVInOut, vector<AfPtxt *> &ptxtV)
-{
-  auto ev = this->get_evaluator();
-  vectorize(ctxtVInOut, ptxtV,
-            [ev](AfCtxt c, AfPtxt p2)
-            { ev->multiply_plain_inplace(_dyn_c(c), _dyn_p(p2)); });
-}
-
-// ROTATION
-<<<<<<< HEAD
-void Afseal::rotate(AfCtxt &cipher1, int &k) {
-  if (rotateKeys==NULL) { throw std::logic_error("<Afseal>: Rotation keys not initialized"); }
-  if (evaluator==NULL) { throw std::logic_error("<Afseal>: Context not initialized"); }
-  if (this->get_scheme()==scheme_t::bfv) {
-    evaluator->rotate_rows_inplace(dynamic_cast<AfsealCtxt &>(cipher1), k, *rotateKeys);
-  } else if (this->get_scheme()==scheme_t::bgv) {
-    evaluator->rotate_rows_inplace(dynamic_cast<AfsealCtxt &>(cipher1), k, *rotateKeys);
-  } else if (this->get_scheme()==scheme_t::ckks) {
-    evaluator->rotate_vector_inplace(dynamic_cast<AfsealCtxt &>(cipher1), k, *rotateKeys);
-  } else { throw std::logic_error("<Afseal>: Scheme not supported for rotation"); }
-}
-void Afseal::rotate(vector<AfCtxt *> &cipherV, int &k) {
-  if (rotateKeys==NULL) { throw std::logic_error("<Afseal>: Rotation keys not initialized"); }
-  if (evaluator==NULL) { throw std::logic_error("<Afseal>: Context not initialized"); }
-  if (this->get_scheme()==scheme_t::bfv) {
-    for (AfCtxt *&c: cipherV) { evaluator->rotate_rows_inplace(dynamic_cast<AfsealCtxt &>(*c), k, *rotateKeys); }
-  } else if (this->get_scheme()==scheme_t::bgv) {
-    for (AfCtxt *&c: cipherV) { evaluator->rotate_rows_inplace(dynamic_cast<AfsealCtxt &>(*c), k, *rotateKeys); }
-  } else if (this->get_scheme()==scheme_t::ckks) {
-    for (AfCtxt *&c: cipherV) { evaluator->rotate_vector_inplace(dynamic_cast<AfsealCtxt &>(*c), k, *rotateKeys); }
-  } else { throw std::logic_error("<Afseal>: Scheme not supported for rotation"); }
-=======
-void Afseal::rotate(AfCtxt &ctxt, int &k)
-{
-  if (this->get_scheme() == scheme_t::bfv)
-  {
-    this->get_evaluator()->rotate_rows_inplace(_dyn_c(ctxt), k, *(this->get_rotateKeys()));
-  }
-  else if (this->get_scheme() == scheme_t::ckks)
-  {
-    this->get_evaluator()->rotate_vector_inplace(_dyn_c(ctxt), k, *(this->get_rotateKeys()));
-  }
-  else
-  {
-    throw std::logic_error("<Afseal>: Scheme not supported for rotation");
-  }
-}
-void Afseal::rotate_v(vector<AfCtxt *> &ctxtV, int &k)
-{
-  auto ev = this->get_evaluator();
-  auto &rtk = *(this->get_rotateKeys());
-  if (this->get_scheme() == scheme_t::bfv)
-  {
-    vectorize(ctxtV,
-              [ev, k, rtk](AfCtxt c)
-              { ev->rotate_rows_inplace(_dyn_c(c), k, rtk); });
-  }
-  else if (this->get_scheme() == scheme_t::ckks)
-  {
-    vectorize(ctxtV,
-              [ev, k, rtk](AfCtxt c)
-              { ev->rotate_vector_inplace(_dyn_c(c), k, rtk); });
-  }
-  else
-  {
-    throw std::logic_error("<Afseal>: Scheme not supported for rotation");
-  }
-}
-void Afseal::flip(AfCtxt &ctxt)
-{
-  if (this->get_scheme() == scheme_t::bfv)
-  {
-    this->get_evaluator()->rotate_columns_inplace(_dyn_c(ctxt), *(this->get_rotateKeys()));
-  }
-  else
-  {
-    throw std::logic_error("<Afseal>: Only bfv scheme supports column rotation");
-  }
-}
-void Afseal::flip_v(vector<AfCtxt *> &ctxtV)
-{
-  auto ev = this->get_evaluator();
-  auto &rtk = *(this->get_rotateKeys());
-  if (this->get_scheme() == scheme_t::bfv)
-  {
-    vectorize(ctxtV,
-              [ev, rtk](AfCtxt c)
-              { ev->rotate_columns_inplace(_dyn_c(c), rtk); });
-  }
-  else
-  {
-    throw std::logic_error("<Afseal>: Only bfv scheme supports column rotation");
-  }
->>>>>>> 8604a79d
-}
-
-// POLYNOMIALS
-void Afseal::exponentiate(AfCtxt &ctxt, uint64_t &expon)
-{
-  this->get_evaluator()->exponentiate_inplace(_dyn_c(ctxt), expon, *relinKeys);
-}
-void Afseal::exponentiate_v(vector<AfCtxt *> &ctxtV, uint64_t &expon)
-{
-  auto ev = this->get_evaluator();
-  auto &rlk = *(this->get_relinKeys());
-  vectorize(ctxtV,
-            [ev, expon, rlk](AfCtxt c)
-            { ev->exponentiate_inplace(_dyn_c(c), expon, rlk); });
-}
-
-// CKKS -> Rescaling and mod switching
-void Afseal::rescale_to_next(AfCtxt &ctxt)
-{
-  if (this->get_scheme() == scheme_t::ckks)
-  {
-    this->get_evaluator()->rescale_to_next_inplace(_dyn_c(ctxt));
-  }
-  else
-  {
-    throw std::logic_error("<Afseal>: Scheme must be ckks");
-  }
-}
-void Afseal::rescale_to_next_v(vector<AfCtxt *> &ctxtV)
-{
-  auto ev = this->get_evaluator();
-  if (this->get_scheme() == scheme_t::ckks)
-  {
-    vectorize(ctxtV,
-              [ev](AfCtxt c)
-              { ev->rescale_to_next_inplace(_dyn_c(c)); });
-  }
-  else
-  {
-    throw std::logic_error("<Afseal>: Scheme must be ckks");
-  }
-}
-
-void Afseal::mod_switch_to_next(AfCtxt &ctxt)
-{
-  this->get_evaluator()->mod_switch_to_next_inplace(_dyn_c(ctxt));
-}
-void Afseal::mod_switch_to_next_v(vector<AfCtxt *> &ctxtV)
-{
-  auto ev = this->get_evaluator();
-  vectorize(ctxtV,
-            [ev](AfCtxt c)
-            { ev->mod_switch_to_next_inplace(_dyn_c(c)); });
-}
-
-void Afseal::mod_switch_to_next_plain(AfPtxt &ptxt)
-{
-  this->get_evaluator()->mod_switch_to_next_inplace(_dyn_p(ptxt));
-}
-void Afseal::mod_switch_to_next_plain_v(vector<AfPtxt *> &plainV)
-{
-  auto ev = this->get_evaluator();
-  vectorize(plainV,
-            [ev](AfPtxt p)
-            { ev->mod_switch_to_next_inplace(_dyn_p(p)); });
-}
-
-// -----------------------------------------------------------------------------
-// ------------------------------------- I/O -----------------------------------
-// -----------------------------------------------------------------------------
-// SAVE/LOAD CONTEXT
-size_t Afseal::save_context(ostream &out_stream, string &compr_mode)
-{
-  return (size_t)this->get_context()->key_context_data()->parms().save(
-      out_stream, compr_mode_map[compr_mode]);
-}
-size_t Afseal::load_context(istream &in_stream)
-{
-  EncryptionParameters parms;
-  size_t loaded_bytes = (size_t)parms.load(in_stream);
-  this->context = make_shared<SEALContext>(parms);
-  if (parms.scheme() == scheme_type::bfv)
-  {
-    this->bfvEncoder = make_shared<BatchEncoder>(*context);
-<<<<<<< HEAD
-  } else if (parms.scheme()==scheme_type::bgv) {
-    this->bgvEncoder = make_shared<BatchEncoder>(*context);
-  } else if (parms.scheme()==scheme_type::ckks) {
-=======
-  }
-  else if (parms.scheme() == scheme_type::ckks)
-  {
->>>>>>> 8604a79d
-    this->ckksEncoder = make_shared<CKKSEncoder>(*context);
-  }
-  this->evaluator = make_shared<Evaluator>(*context);
-  this->keyGenObj = make_shared<KeyGenerator>(*context);
-  return loaded_bytes;
-}
-
-// SAVE/LOAD PUBLICKEY
-size_t Afseal::save_public_key(ostream &out_stream, string &compr_mode)
-{
-  return (size_t)this->get_publicKey()->save(out_stream, compr_mode_map[compr_mode]);
-}
-size_t Afseal::load_public_key(istream &in_stream)
-{
-  seal::SEALContext &context = *(this->get_context());
-  this->publicKey = make_shared<PublicKey>();
-  size_t loaded_bytes = (size_t)publicKey->load(context, in_stream);
-  this->encryptor = make_shared<Encryptor>(context, *publicKey);
-  return loaded_bytes;
-}
-
-// SAVE/LOAD SECRETKEY
-size_t Afseal::save_secret_key(ostream &out_stream, string &compr_mode)
-{
-  return (size_t)this->get_secretKey()->save(out_stream, compr_mode_map[compr_mode]);
-}
-size_t Afseal::load_secret_key(istream &in_stream)
-{
-  seal::SEALContext &context = *(this->get_context());
-  this->secretKey = make_shared<SecretKey>();
-  size_t loaded_bytes = (size_t)secretKey->load(context, in_stream);
-  this->decryptor = make_shared<Decryptor>(context, *secretKey);
-  return loaded_bytes;
-}
-
-// SAVE/LOAD RELINKEY
-size_t Afseal::save_relin_keys(ostream &out_stream, string &compr_mode)
-{
-  return (size_t)this->get_relinKeys()->save(out_stream, compr_mode_map[compr_mode]);
-}
-size_t Afseal::load_relin_keys(istream &in_stream)
-{
-  this->relinKeys = make_shared<RelinKeys>();
-  return (size_t)relinKeys->load(*(this->get_context()), in_stream);
-}
-
-// SAVE/LOAD ROTKEYS
-size_t Afseal::save_rotate_keys(ostream &out_stream, string &compr_mode)
-{
-  return (size_t)this->get_rotateKeys()->save(out_stream, compr_mode_map[compr_mode]);
-}
-size_t Afseal::load_rotate_keys(istream &in_stream)
-{
-  this->rotateKeys = make_shared<GaloisKeys>();
-  return (size_t)rotateKeys->load(*(this->get_context()), in_stream);
-}
-
-// SAVE/LOAD PLAINTEXT --> Could be achieved outside of Afseal
-size_t Afseal::save_plaintext(ostream &out_stream, string &compr_mode, AfPtxt &plain)
-{
-  return (size_t)_dyn_p(plain).save(out_stream, compr_mode_map[compr_mode]);
-}
-size_t Afseal::load_plaintext(istream &in_stream, AfPtxt &plain)
-{
-  return (size_t)_dyn_p(plain).load(*context, in_stream);
-}
-
-// SAVE/LOAD CIPHERTEXT --> Could be achieved outside of Afseal
-size_t Afseal::save_ciphertext(ostream &out_stream, string &compr_mode, AfCtxt &ciphert)
-{
-  return (size_t)_dyn_c(ciphert).save(out_stream, compr_mode_map[compr_mode]);
-}
-size_t Afseal::load_ciphertext(istream &in_stream, AfCtxt &plain)
-{
-  return (size_t)_dyn_c(plain).load(*context, in_stream);
-}
-
-// -----------------------------------------------------------------------------
-// -------------------------------- AUXILIARY ----------------------------------
-// -----------------------------------------------------------------------------
-bool Afseal::batchEnabled()
-{
-  return this->get_context()->first_context_data()->qualifiers().using_batching;
-}
-long Afseal::maxBitCount(long poly_modulus_degree, int sec_level)
-{
-  std::map<int, sec_level_type> sec_map{
-      {128, sec_level_type::tc128},
-      {192, sec_level_type::tc192},
-      {256, sec_level_type::tc256},
-  };
-  return CoeffModulus::MaxBitCount(poly_modulus_degree, sec_map[sec_level]);
-}
-double Afseal::scale(AfCtxt &ctxt)
-{
-  return _dyn_c(ctxt).scale();
-}
-void Afseal::override_scale(AfCtxt &ctxt, double scale)
-{
-  _dyn_c(ctxt).scale() = scale;
-}
-int Afseal::get_sec()
-{
-  return static_cast<std::underlying_type<sec_level_type>::type>(
-      this->get_context()->first_context_data()->qualifiers().sec_level);
-}
-// GETTERS
-shared_ptr<SEALContext> inline Afseal::get_context()
-{
-  if (this->context == NULL)
-  {
-    throw std::logic_error("<Afseal>: Context not initialized");
-  }
-  return (this->context);
-}
-shared_ptr<Evaluator> inline Afseal::get_evaluator()
-{
-  if (this->evaluator == NULL)
-  {
-    throw std::logic_error("<Afseal>: Context not initialized");
-  }
-  return (this->evaluator);
-}
-shared_ptr<Encryptor> inline Afseal::get_encryptor()
-{
-  if (this->encryptor == NULL)
-  {
-    throw std::logic_error("<Afseal>: Missing Public key");
-  }
-  return (this->encryptor);
-}
-shared_ptr<Decryptor> inline Afseal::get_decryptor()
-{
-  if (this->encryptor == NULL)
-  {
-    throw std::logic_error("<Afseal>: Missing Public key");
-  }
-  return (this->decryptor);
-}
-shared_ptr<BatchEncoder> inline Afseal::get_bfv_encoder()
-{
-  if (this->encryptor == NULL)
-  {
-    throw std::logic_error("<Afseal>: BFV context not initialized");
-  }
-  return (this->bfvEncoder);
-}
-shared_ptr<CKKSEncoder> inline Afseal::get_ckks_encoder()
-{
-  if (this->encryptor == NULL)
-  {
-    throw std::logic_error("<Afseal>: CKKS context not initialized");
-  }
-  return (this->ckksEncoder);
-}
-shared_ptr<SecretKey> inline Afseal::get_secretKey()
-{
-  if (this->secretKey == NULL)
-  {
-    throw std::logic_error("<Afseal>: Secret Key not initialized");
-  }
-  return (this->secretKey);
-}
-shared_ptr<PublicKey> inline Afseal::get_publicKey()
-{
-  if (this->publicKey == NULL)
-  {
-    throw std::logic_error("<Afseal>: Public Key not initialized");
-  }
-  return (this->publicKey);
-}
-shared_ptr<RelinKeys> inline Afseal::get_relinKeys()
-{
-  if (this->relinKeys == NULL)
-  {
-    throw std::logic_error("<Afseal>: Relinearization Keys not initialized");
-  }
-  return (this->relinKeys);
-}
-shared_ptr<GaloisKeys> inline Afseal::get_rotateKeys()
-{
-  if (this->rotateKeys == NULL)
-  {
-    throw std::logic_error("<Afseal>: Rotation Keys not initialized");
-  }
-  return (this->rotateKeys);
-}
-size_t Afseal::get_nSlots()
-{
-  scheme_t scheme = this->get_scheme();
-  if (scheme == scheme_t::bfv)
-  {
-    if (this->bfvEncoder == NULL)
-    {
-      throw std::logic_error("<Afseal>: Context not initialized with BFV scheme");
-    }
-    return this->bfvEncoder->slot_count();
-<<<<<<< HEAD
-  } else if (scheme==scheme_t::bgv) {
-    if (this->bgvEncoder==NULL) {
-      throw std::logic_error("<Afseal>: Context not initialized with BGV scheme");
-    }
-    return this->bgvEncoder->slot_count();
-  } else if (scheme==scheme_t::ckks) {
-    if (this->ckksEncoder==NULL) {
-=======
-  }
-  else if (scheme == scheme_t::ckks)
-  {
-    if (this->ckksEncoder == NULL)
-    {
->>>>>>> 8604a79d
-      throw std::logic_error("<Afseal>: Context not initialized with CKKS scheme");
-    }
-    return this->ckksEncoder->slot_count();
-  }
-  return -1;
-}
-int Afseal::get_nRots()
-{
-  int nSlots = (int)this->get_poly_modulus_degree() / 2, nRots = 0;
-  while (nSlots > 0)
-  {
-    nSlots = nSlots >> 1;
-    nRots++;
-  };
-  return nRots - 1;
-}
-uint64_t Afseal::get_plain_modulus()
-{
-  return this->get_context()->first_context_data()->parms().plain_modulus().value();
-}
-size_t Afseal::get_poly_modulus_degree()
-{
-  return this->get_context()->first_context_data()->parms().poly_modulus_degree();
-}
-
-scheme_t Afseal::get_scheme()
-{
-  return scheme_map[this->get_context()->first_context_data()->parms().scheme()];
-}
-
-int Afseal::total_coeff_modulus_bit_count()
-{
-  return this->get_context()->first_context_data()->total_coeff_modulus_bit_count();
-}
-// TODO: coeff_modulus?
-
-// -----------------------------------------------------------------------------
-// ----------------------------- VECTORIZATION ---------------------------------
-// -----------------------------------------------------------------------------
-void Afseal::vectorize(
-    vector<AfCtxt *> &ctxtVInOut,
-    vector<AfCtxt *> &ctxtV2,
-    function<void(AfCtxt, AfCtxt)> f)
-{
-  if (ctxtVInOut.size() != ctxtV2.size())
-  {
-    throw runtime_error("Vectors must be of same size to vectorize");
-  }
-#pragma omp parallel for
-  for (int i = 0; i < (int)ctxtVInOut.size(); i++)
-  {
-    f(_dyn_c(*ctxtVInOut[i]), _dyn_c(*ctxtV2[i]));
-  }
-}
-void Afseal::vectorize(
-    vector<AfCtxt *> &ctxtVInOut,
-    vector<AfPtxt *> &ptxtV,
-    function<void(AfCtxt, AfPtxt)> f)
-{
-  if (ctxtVInOut.size() != ptxtV.size())
-  {
-    throw runtime_error("Vectors must be of same size to vectorize");
-  }
-#pragma omp parallel for
-  for (int i = 0; i < (int)ctxtVInOut.size(); i++)
-  {
-    f(_dyn_c(*ctxtVInOut[i]), _dyn_p(*ptxtV[i]));
-  }
-}
-
-void Afseal::vectorize(
-    vector<AfCtxt *> &ctxtVInOut,
-    function<void(AfCtxt)> f)
-{
-#pragma omp parallel for
-  for (int i = 0; i < (int)ctxtVInOut.size(); i++)
-  {
-    f(_dyn_c(*ctxtVInOut[i]));
-  }
-}
-
-void Afseal::vectorize(
-    vector<AfPtxt *> &plainVInOut,
-    function<void(AfPtxt)> f)
-{
-#pragma omp parallel for
-  for (int i = 0; i < (int)plainVInOut.size(); i++)
-  {
-    f(_dyn_p(*plainVInOut[i]));
-  }
-}
-
-// -----------------------------------------------------------------------------
-// ------------------------------ POLYNOMIALS ----------------------------------
-// -----------------------------------------------------------------------------
-void Afseal::add_inplace(AfPoly &p1, AfPoly &p2)
-{
-  dynamic_cast<AfsealPoly &>(p1).add_inplace(dynamic_cast<AfsealPoly &>(p2));
-}
-
-void Afseal::subtract_inplace(AfPoly &p1, AfPoly &p2)
-{
-  dynamic_cast<AfsealPoly &>(p1).subtract_inplace(dynamic_cast<AfsealPoly &>(p2));
-}
-
-void Afseal::multiply_inplace(AfPoly &p1, AfPoly &p2)
-{
-  dynamic_cast<AfsealPoly &>(p1).multiply_inplace(dynamic_cast<AfsealPoly &>(p2));
-}
-
-void Afseal::invert_inplace(AfPoly &poly)
-{
-  if (!dynamic_cast<AfsealPoly &>(poly).invert_inplace())
-  {
-    // TODO: How to communicate this information without throwing an exception?
-    throw runtime_error("<Afseal>: Inverse does not exist.");
-  }
-}
-
-void Afseal::poly_to_ciphertext(AfPoly &p, AfCtxt &ctxt, size_t i)
-{
-  // TODO: This shouldn't be too hard, just copy into position,
-  //  but we need to ensure the sizes match,
-  //  allocate a zero poly if the index doesn't exist, etc
-  throw runtime_error("<Afseal>: Not yet implemented.");
-}
-
-void Afseal::poly_to_plaintext(AfPoly &p, AfPtxt &ptxt)
-{
-  // TODO: This shouldn't be too hard, just copy into position,
-  //  but we need to ensure the sizes match,
-  //  allocate a zero poly if the poly doesn't yet exist, etc
-  throw runtime_error("<Afseal>: Not yet implemented.");
-}
-
-std::complex<double> Afseal::get_coeff(AfPoly &poly, size_t i)
-{
-  return poly.get_coeff(*this, i);
-}
-
-void Afseal::set_coeff(AfPoly &poly, complex<double> &val, size_t i)
-{
-  dynamic_cast<AfsealPoly &>(poly).set_coeff(*this, val, i);
-}
-
-std::vector<std::complex<double>> Afseal::to_coeff_list(AfPoly &poly)
-{
-  return dynamic_cast<AfsealPoly &>(poly).to_coeff_list(*this);
-}
-
-AfsealPoly Afseal::get_publicKey_poly(size_t index)
-{
-  if (this->publicKey == NULL)
-  {
-    throw std::logic_error("<Afseal>: Public Key not initialized");
-  }
-  return AfsealPoly(*this, static_cast<AfsealCtxt &>(this->publicKey->data()), index);
-}
-
-AfsealPoly Afseal::get_secretKey_poly()
-{
-  if (this->secretKey == NULL)
-  {
-    throw std::logic_error("<Afseal>: Secret Key not initialized");
-  }
-  return AfsealPoly(*this, static_cast<AfsealPtxt &>(this->secretKey->data()));
-}
-
-// =============================================================================
-// ================================ AFSEALPOLY =================================
-// =============================================================================
-
-/// Internally, seal stores the polynomials of a ctxt as DynArray<uint64_t>,
-/// i.e., linear arrays of size ctxt.size * ctxt.poly_modulus_degree * ctxt.coeff_modulus_size
-
-// ----------------------------- CLASS MANAGEMENT -----------------------------
-
-AfsealPoly::AfsealPoly(Afseal &afseal) : parms_id(afseal.context->first_parms_id()),
-                                         mempool(seal::MemoryManager::GetPool()),
-                                         coeff_count(afseal.context->first_context_data()->parms().poly_modulus_degree()),
-                                         coeff_modulus(afseal.context->first_context_data()->parms().coeff_modulus()),
-                                         coeff_modulus_count(afseal.context->first_context_data()->parms().coeff_modulus().size())
-{
-  eval_repr.resize(coeff_count * coeff_modulus_count, true);
-}
-
-AfsealPoly::AfsealPoly(Afseal &afseal, const AfsealCtxt &ref)
-    : parms_id(ref.parms_id()), mempool(seal::MemoryManager::GetPool()),
-      coeff_count(ref.poly_modulus_degree()),
-      coeff_modulus(afseal.context->get_context_data(parms_id)->parms().coeff_modulus()),
-      coeff_modulus_count(afseal.context->get_context_data(parms_id)->parms().coeff_modulus().size())
-{
-
-  eval_repr.resize(coeff_count * coeff_modulus_count, true);
-}
-
-AfsealPoly::AfsealPoly(Afseal &afseal, AfsealCtxt &ctxt, size_t index)
-    : parms_id(ctxt.parms_id()), mempool(seal::MemoryManager::GetPool()),
-      coeff_count(ctxt.poly_modulus_degree()),
-      coeff_modulus(afseal.context->get_context_data(parms_id)->parms().coeff_modulus()),
-      coeff_modulus_count(afseal.context->get_context_data(parms_id)->parms().coeff_modulus().size())
-{
-
-  // Copy coefficients from ctxt
-  if (ctxt.is_ntt_form())
-  {
-    eval_repr.resize(coeff_count * coeff_modulus_count);
-    for (size_t i = 0; i < coeff_count * coeff_modulus_count; ++i)
-    {
-      eval_repr[i] = *(ctxt.data(index) + i);
-    }
-  }
-  else
-  {
-    // TODO: Think about supporting this?
-    throw runtime_error("<Afseal>: Not yet implemented.");
-  }
-}
-
-AfsealPoly::AfsealPoly(Afseal &afseal, AfsealPtxt &ptxt) : parms_id(ptxt.parms_id()),
-                                                           mempool(seal::MemoryManager::GetPool()),
-                                                           coeff_count(ptxt.coeff_count()),
-                                                           coeff_modulus(afseal.context->get_context_data(parms_id)
-                                                                             ->parms()
-                                                                             .coeff_modulus()),
-                                                           coeff_modulus_count(afseal.context
-                                                                                   ->get_context_data(parms_id)
-                                                                                   ->parms()
-                                                                                   .coeff_modulus()
-                                                                                   .size())
-{
-
-  if (ptxt.is_ntt_form())
-  {
-    eval_repr.resize(coeff_count * coeff_modulus_count);
-    for (size_t i = 0; i < coeff_count * coeff_modulus_count; ++i)
-    {
-      eval_repr[i] = *(ptxt.data() + i);
-    }
-  }
-  else
-  {
-    // TODO: Think about supporting this?
-    throw runtime_error("<Afseal>: Not yet implemented.");
-  }
-}
-
-AfsealPoly::~AfsealPoly(){};
-
-// -------------------------------- COEFFICIENTS -------------------------------
-void AfsealPoly::generate_coeff_repr(Afseal &afseal)
-{
-  if (!coeff_repr_valid)
-  {
-
-    // Resize the coeff_repr
-
-    // Copy the coefficients over
-    coeff_repr = eval_repr;
-
-    // Now do the actual conversion
-    auto small_ntt_tables = afseal.context->get_context_data(parms_id)->small_ntt_tables();
-#pragma omp parallel for
-    for (int j = 0; j < coeff_modulus_count; j++)
-    {
-      util::inverse_ntt_negacyclic_harvey(coeff_repr.begin() + (j * coeff_count), small_ntt_tables[j]); // non-ntt form
-    }
-
-    // set valid flag
-    coeff_repr_valid = true;
-  }
-}
-
-std::vector<std::complex<double>> AfsealPoly::to_coeff_list(Afhel &afhel)
-{
-  generate_coeff_repr(dynamic_cast<Afseal &>(afhel));
-  // TODO: Need to also decompose the CRT representation
-  //  and then do some more magic!
-  throw runtime_error("<Afseal>: Not yet implemented.");
-}
-
-std::complex<double> AfsealPoly::get_coeff(Afhel &afhel, size_t i)
-{
-  return to_coeff_list(afhel)[i];
-}
-
-void AfsealPoly::set_coeff(Afhel &afhel, std::complex<double> &val, size_t i)
-{
-  auto v = to_coeff_list(afhel);
-  v[i] = val;
-  // TODO: Convert vector back into CRT, then apply NTT
-  //  don't forget to also write the coeff_repr and set the valid bit,
-  //  since we already have the data around!
-  throw runtime_error("<Afseal>: Not yet implemented.");
-}
-
-// -------------------------------- OPERATIONS ---------------------------------
-void AfsealPoly::add_inplace(const AfPoly &other)
-{
-#pragma omp parallel for
-  for (int j = 0; j < (int)coeff_modulus.size(); j++)
-  {
-    util::add_poly_coeffmod(&eval_repr[j * coeff_count],
-                            &dynamic_cast<const AfsealPoly &>(other).eval_repr[j * coeff_count],
-                            coeff_count,
-                            coeff_modulus[j],
-                            &eval_repr[j * coeff_count]); // TODO: Check if this is safe (used to be result + ..)
-  }
-  // invalidate the coeff_repr
-  coeff_repr_valid = false;
-}
-
-void AfsealPoly::subtract_inplace(const AfPoly &other)
-{
-#pragma omp parallel for
-  for (int j = 0; j < (int)coeff_modulus.size(); j++)
-  {
-    util::sub_poly_coeffmod(&eval_repr[j * coeff_count],
-                            &dynamic_cast<const AfsealPoly &>(other).eval_repr[j * coeff_count],
-                            coeff_count,
-                            coeff_modulus[j],
-                            &eval_repr[j * coeff_count]); // TODO: Check if this is safe (used to be result + ..)
-  }
-  // invalidate the coeff_repr
-  coeff_repr_valid = false;
-}
-
-void AfsealPoly::multiply_inplace(const AfPoly &other)
-{
-  const AfsealPoly *o_p = dynamic_cast<const AfsealPoly *>(&other);
-#pragma omp parallel for
-  for (int j = 0; j < (int)coeff_modulus.size(); j++)
-  {
-    util::dyadic_product_coeffmod(&eval_repr[j * coeff_count],
-                                  &(*o_p).eval_repr[j * coeff_count],
-                                  coeff_count,
-                                  coeff_modulus[j],
-                                  &eval_repr[j * coeff_count]); // TODO: Check if this is safe (used to be result + ..)
-  }
-  // invalidate the coeff_repr
-  coeff_repr_valid = false;
-}
-
-bool AfsealPoly::invert_inplace()
-{
-  // compute a^{-1}, where a is a double-CRT polynomial whose evaluation representation
-  // is in a. The double-CRT representation in SEAL is stored as a flat array of
-  // length coeff_count * modulus_count:
-  //    [ 0 .. coeff_count-1 , coeff_count .. 2*coeff_count-1, ... ]
-  //      ^--- a (mod p0)    , ^--- a (mod p1),              ,  ...
-  // return if the inverse exists, and result is also in evaluation representation
-
-  bool *has_inv = new bool[coeff_modulus_count];
-  fill_n(has_inv, coeff_modulus_count, true);
-#pragma omp parallel for
-  for (int j = 0; j < coeff_modulus_count; j++)
-  {
-    for (size_t i = 0; i < coeff_count && has_inv[j]; i++)
-    {
-      uint64_t inv = 0;
-      if (util::try_invert_uint_mod(eval_repr[i + (j * coeff_count)], coeff_modulus[j], inv))
-      {
-        eval_repr[i + (j * coeff_count)] = inv; // TODO: Check if this is safe (used to be result[...])
-      }
-      else
-      {
-        has_inv[j] = false;
-      }
-    }
-  }
-  for (int j = 0; j < (int)coeff_modulus.size(); j++)
-  {
-    // invalidate the coeff_repr
-    coeff_repr_valid = false;
-    if (!has_inv[j])
-      return false;
-  }
-  delete[] has_inv;
-
-  // invalidate the coeff_repr
-  coeff_repr_valid = false;
-
-  return true;
-}
+/**
+ * @file Afseal.cpp
+ * --------------------------------------------------------------------
+ * @brief Afseal is a C++ library that creates an abstraction over the basic
+ *  functionalities of HElib as a Homomorphic Encryption library, such as
+ *  addition, multiplication, scalar product and others.
+ *
+ *  This is the implementation file. Refer to the .h file for a well
+ *  documented API ready to use.
+ *  --------------------------------------------------------------------
+ * @author Alberto Ibarrondo (ibarrond)
+ *  --------------------------------------------------------------------
+ * @bugs No known bugs
+ */
+
+/*  License: GNU GPL v3
+ *
+ *  Afseal is free software: you can redistribute it and/or modify
+ *  it under the terms of the GNU General Public License as published by
+ *  the Free Software Foundation, either version 3 of the License, or
+ *  (at your option) any later version.
+ *
+ *  Pyfhel is distributed in the hope that it will be useful,
+ *  but WITHOUT ANY WARRANTY; without even the implied warranty of
+ *  MERCHANTABILITY or FITNESS FOR A PARTICULAR PURPOSE.  See the
+ *  GNU General Public License for more details.
+ *
+ *  You should have received a copy of the GNU General Public License
+ *  along with this program.  If not, see <http://www.gnu.org/licenses/>.
+ *  --------------------------------------------------------------------
+ */
+#include "Afseal.h"
+
+using namespace std;
+using namespace seal;
+
+#include <chrono>
+#include <thread>
+#include <cmath>
+
+// =============================================================================
+// ================================== AFSEAL ===================================
+// =============================================================================
+
+// ----------------------------- CLASS MANAGEMENT -----------------------------
+Afseal::Afseal(){};
+
+Afseal::Afseal(const Afseal &otherAfseal)
+{
+  this->context = make_shared<SEALContext>(otherAfseal.context->first_context_data()->parms());
+
+  // TODO: Copy Encoder ptr
+
+  this->keyGenObj = make_shared<KeyGenerator>(*context);
+  this->secretKey = make_shared<SecretKey>(*(otherAfseal.secretKey));
+  this->publicKey = make_shared<PublicKey>(*(otherAfseal.publicKey));
+  this->relinKeys = make_shared<RelinKeys>(*(otherAfseal.relinKeys));
+  this->rotateKeys = make_shared<GaloisKeys>(*(otherAfseal.rotateKeys));
+
+  this->encryptor = make_shared<Encryptor>(*context, *publicKey, *secretKey);
+  this->evaluator = make_shared<Evaluator>(*context);
+  this->decryptor = make_shared<Decryptor>(*context, *secretKey);
+
+  this->bfvEncoder = make_shared<BatchEncoder>(*context);
+  this->bgvEncoder = make_shared<BatchEncoder>(*context);
+  this->ckksEncoder = make_shared<CKKSEncoder>(*context);
+};
+
+Afseal::~Afseal(){};
+
+// -----------------------------------------------------------------------------
+// ------------------------------ CRYPTOGRAPHY ---------------------------------
+// -----------------------------------------------------------------------------
+// CONTEXT GENERATION
+void Afseal::ContextGen(scheme_t scheme,
+                        uint64_t poly_modulus_degree,
+                        uint64_t plain_modulus_bit_size,
+                        uint64_t plain_modulus,
+                        int sec,
+                        std::vector<int> qs)
+{
+
+  // BFV
+  if (scheme == scheme_t::bfv)
+  {
+    EncryptionParameters parms(scheme_type::bfv);
+    // Context generation
+    parms.set_poly_modulus_degree(poly_modulus_degree);
+    if (sec > 0)
+    {
+      parms.set_coeff_modulus(
+          CoeffModulus::BFVDefault(poly_modulus_degree, static_cast<sec_level_type>(sec)));
+    }
+    else
+    {
+      parms.set_coeff_modulus(CoeffModulus::Create(poly_modulus_degree, qs));
+    }
+    // parms.set_plain_modulus(plain_modulus); -> done automatically
+    if (plain_modulus_bit_size > 0)
+    {
+      parms.set_plain_modulus(PlainModulus::Batching((size_t)poly_modulus_degree, (int)plain_modulus_bit_size));
+    }
+    else
+    {
+      parms.set_plain_modulus(plain_modulus);
+    }
+    this->context = make_shared<SEALContext>(parms);
+    // Codec
+    this->bfvEncoder = make_shared<BatchEncoder>(*context);
+  }
+  // BGV
+  else if (scheme == scheme_t::bgv) {
+    EncryptionParameters parms(scheme_type::bgv);
+    // Context generation
+    parms.set_poly_modulus_degree(poly_modulus_degree);
+    if (sec > 0) {
+      parms.set_coeff_modulus(
+          CoeffModulus::BFVDefault(poly_modulus_degree, static_cast<sec_level_type>(sec)));
+    } else {
+      parms.set_coeff_modulus(CoeffModulus::Create(poly_modulus_degree, qs));
+    }
+    // parms.set_plain_modulus(plain_modulus); -> done automatically
+    if (plain_modulus_bit_size > 0) {
+      parms.set_plain_modulus(PlainModulus::Batching(poly_modulus_degree, plain_modulus_bit_size));
+    } else {
+      parms.set_plain_modulus(plain_modulus);
+    }
+    this->context = make_shared<SEALContext>(parms);
+    // Codec
+    this->bgvEncoder = make_shared<BatchEncoder>(*context);
+  }
+  // CKKS
+  else if (scheme == scheme_t::ckks)
+  {
+    EncryptionParameters parms(scheme_type::ckks);
+    // Context generation
+    parms.set_poly_modulus_degree(poly_modulus_degree);
+    parms.set_coeff_modulus(CoeffModulus::Create(poly_modulus_degree, qs));
+    this->context = make_shared<SEALContext>(parms);
+    // Codec
+    this->ckksEncoder = make_shared<CKKSEncoder>(*context);
+  } else {
+    throw invalid_argument("scheme must be bfv, bgv or ckks");
+  }
+  // Evaluator
+  this->evaluator = make_shared<Evaluator>(*context);
+  // Key generator
+  this->keyGenObj = make_shared<KeyGenerator>(*context);
+}
+
+// KEY GENERATION
+void Afseal::KeyGen()
+{
+  auto &context = *(this->get_context());
+  // Key generator
+  this->keyGenObj = make_shared<KeyGenerator>(context); // Refresh KeyGen obj
+  this->publicKey = make_shared<PublicKey>();
+  keyGenObj->create_public_key(*publicKey); // Extract keys
+  this->secretKey = make_shared<SecretKey>(keyGenObj->secret_key());
+  this->encryptor = make_shared<Encryptor>(context, *publicKey);
+  this->decryptor = make_shared<Decryptor>(context, *secretKey);
+}
+
+void Afseal::relinKeyGen()
+{
+  if (keyGenObj == NULL)
+  {
+    throw std::logic_error("<Afseal>: Context not initialized");
+  }
+  this->relinKeys = std::make_shared<RelinKeys>();
+  keyGenObj->create_relin_keys(*relinKeys);
+}
+
+void Afseal::rotateKeyGen()
+{
+  if (keyGenObj == NULL)
+  {
+    throw std::logic_error("<Afseal>: Context not initialized");
+  }
+  rotateKeys = make_shared<GaloisKeys>();
+  keyGenObj->create_galois_keys(*rotateKeys);
+}
+
+// ENCRYPTION
+void Afseal::encrypt(AfPtxt &plain1, AfCtxt &ctxt)
+{
+  this->get_encryptor()->encrypt(_dyn_p(plain1), _dyn_c(ctxt));
+}
+void Afseal::encrypt_v(std::vector<AfPtxt *> &plainV, std::vector<AfCtxt *> &ctxtVOut)
+{
+  auto encryptor = this->get_encryptor();
+  vectorize(
+      ctxtVOut, plainV,
+      [encryptor](AfCtxt c, AfPtxt p)
+      { encryptor->encrypt(_dyn_p(p), _dyn_c(c)); });
+}
+
+// DECRYPTION
+void Afseal::decrypt(AfCtxt &ctxt, AfPtxt &ptxtOut)
+{
+  this->get_decryptor()->decrypt(_dyn_c(ctxt), _dyn_p(ptxtOut));
+}
+void Afseal::decrypt_v(std::vector<AfCtxt *> &ctxtV, std::vector<AfPtxt *> &plainVOut)
+{
+  auto decryptor = this->get_decryptor();
+  vectorize(
+      ctxtV, plainVOut,
+      [decryptor](AfCtxt c, AfPtxt p)
+      { decryptor->decrypt(_dyn_c(c), _dyn_p(p)); });
+}
+
+// NOISE MEASUREMENT
+int Afseal::noise_level(AfCtxt &ctxt)
+{
+  return this->get_decryptor()->invariant_noise_budget(_dyn_c(ctxt));
+}
+
+// -----------------------------------------------------------------------------
+// ---------------------------------- CODEC -----------------------------------
+// -----------------------------------------------------------------------------
+// ENCODE
+// bfv
+void Afseal::encode_i(vector<int64_t> &values, AfPtxt &ptxtOut)
+{
+  auto bfv_encoder = this->get_bfv_encoder();
+  if (values.size() > bfv_encoder->slot_count())
+  {
+    throw range_error("<Afseal>: Data vector size is bigger than bfv nSlots");
+  }
+  bfvEncoder->encode(values, _dyn_p(ptxtOut));
+}
+// bgv
+void Afseal::encode_g(vector<int64_t> &values, AfPtxt &plainOut) {
+  if (bgvEncoder==NULL) { throw std::logic_error("<Afseal>: Context not initialized with BATCH support"); }
+  if (values.size() > this->bgvEncoder->slot_count()) {
+    throw range_error("<Afseal>: Data vector size is bigger than nSlots");
+  }
+  bgvEncoder->encode(values, dynamic_cast<AfsealPtxt &>(plainOut));
+}
+// ckks
+void Afseal::encode_f(vector<double> &values, double scale, AfPtxt &ptxtOut)
+{
+  auto ckks_encoder = this->get_ckks_encoder();
+  if (values.size() > ckks_encoder->slot_count())
+  {
+    throw range_error("<Afseal>: Data vector size is bigger than ckks nSlots");
+  }
+  ckks_encoder->encode(values, scale, _dyn_p(ptxtOut));
+}
+void Afseal::encode_c(std::vector<complex<double>> &values, double scale, AfPtxt &ptxtOut)
+{
+  auto ckks_encoder = this->get_ckks_encoder();
+  if (values.size() > ckks_encoder->slot_count())
+  {
+    throw range_error("<Afseal>: Data vector size is bigger than ckks nSlots");
+  }
+  ckks_encoder->encode(values, scale, _dyn_p(ptxtOut));
+}
+
+// DECODE
+// bfv
+void Afseal::decode_i(AfPtxt &plain1, std::vector<int64_t> &valueVOut)
+{
+  this->get_bfv_encoder()->decode(_dyn_p(plain1), valueVOut);
+}
+// bgv
+void Afseal::decode_g(AfPtxt &plain1, std::vector<int64_t> &valueVOut) {
+  if (bgvEncoder==NULL) { throw std::logic_error("<Afseal>: Context not initialized with BATCH support"); }
+  bgvEncoder->decode(dynamic_cast<AfsealPtxt &>(plain1), valueVOut);
+}
+// ckks
+void Afseal::decode_f(AfPtxt &plain1, vector<double> &valueVOut)
+{
+  this->get_ckks_encoder()->decode(_dyn_p(plain1), valueVOut);
+}
+void Afseal::decode_c(AfPtxt &plain1, vector<std::complex<double>> &valueVOut)
+{
+  this->get_ckks_encoder()->decode(_dyn_p(plain1), valueVOut);
+}
+
+// AUXILIARY
+void Afseal::data(AfPtxt &ptxt, uint64_t *dest)
+{
+  dest = _dyn_p(ptxt).data();
+}
+
+// void Afseal::allocate_zero_poly(uint64_t n, uint64_t coeff_mod_count, uint64_t *dest) {
+//   dest = &util::allocate_zero_poly(n, coeff_mod_count, pool)[0]; --> pool?
+// }
+
+// ------------------------------ RELINEARIZATION -----------------------------
+void Afseal::relinearize(AfCtxt &ctxt)
+{
+  this->get_evaluator()->relinearize_inplace(_dyn_c(ctxt), *(this->get_relinKeys()));
+}
+void Afseal::relinearize_v(vector<AfCtxt *> ctxtV)
+{
+  auto ev = this->get_evaluator();
+  seal::RelinKeys &rlk = *(this->get_relinKeys());
+  vectorize(ctxtV,
+            [ev, rlk](AfCtxt c)
+            { ev->relinearize_inplace(_dyn_c(c), rlk); });
+}
+
+// -----------------------------------------------------------------------------
+// --------------------------------- OPERATIONS --------------------------------
+// -----------------------------------------------------------------------------
+// NEGATE
+void Afseal::negate(AfCtxt &ctxt)
+{
+  this->get_evaluator()->negate_inplace(_dyn_c(ctxt));
+}
+void Afseal::negate_v(vector<AfCtxt *> &ctxtV)
+{
+  auto ev = this->get_evaluator();
+  vectorize(ctxtV,
+            [ev](AfCtxt c)
+            { ev->negate_inplace(_dyn_c(c)); });
+}
+
+// SQUARE
+void Afseal::square(AfCtxt &ctxt)
+{
+  this->get_evaluator()->square_inplace(_dyn_c(ctxt));
+}
+void Afseal::square_v(vector<AfCtxt *> &ctxtV)
+{
+  auto ev = this->get_evaluator();
+  vectorize(ctxtV,
+            [ev](AfCtxt c)
+            { ev->square_inplace(_dyn_c(c)); });
+}
+
+// ADDITION
+void Afseal::add(AfCtxt &cipherInOut, AfCtxt &cipher2)
+{
+  this->get_evaluator()->add_inplace(_dyn_c(cipherInOut), _dyn_c(cipher2));
+}
+void Afseal::add_plain(AfCtxt &cipherInOut, AfPtxt &plain2)
+{
+  this->get_evaluator()->add_plain_inplace(_dyn_c(cipherInOut), _dyn_p(plain2));
+}
+void Afseal::cumsum(AfCtxt &cipherInOut)
+{
+  auto ev = this->get_evaluator();
+  AfCtxt cipherAux = cipherInOut;
+  int k = 1;
+  for (int i = 0; i < this->get_nRots(); i++)
+  {
+    rotate(cipherAux, k);
+    ev->add_inplace(_dyn_c(cipherInOut), _dyn_c(cipherAux));
+    k = k << 1;
+  }
+}
+void Afseal::add_v(vector<AfCtxt *> &ctxtVInOut, vector<AfCtxt *> &ctxtV2)
+{
+  auto ev = this->get_evaluator();
+  vectorize(ctxtVInOut, ctxtV2,
+            [ev](AfCtxt c, AfCtxt c2)
+            { ev->add_inplace(_dyn_c(c), _dyn_c(c2)); });
+}
+void Afseal::add_plain_v(vector<AfCtxt *> &ctxtVInOut, vector<AfPtxt *> &ptxtV)
+{
+  auto ev = this->get_evaluator();
+  vectorize(ctxtVInOut, ptxtV,
+            [ev](AfCtxt c, AfPtxt p2)
+            { ev->add_plain_inplace(_dyn_c(c), _dyn_p(p2)); });
+}
+void Afseal::cumsum_v(vector<AfCtxt *> &ctxtVIn, AfCtxt &cipherOut)
+{
+  auto ev = this->get_evaluator();
+  // TODO: omp reduce
+  // #pragma omp parallel for reduction(+ : cipherOut)
+  for (auto c1 = ctxtVIn.begin(); c1 != ctxtVIn.end(); c1++)
+  {
+    ev->add_inplace(_dyn_c(cipherOut), _dyn_c(**c1));
+  }
+}
+
+// SUBTRACTION
+void Afseal::sub(AfCtxt &cipherInOut, AfCtxt &cipher2)
+{
+  this->get_evaluator()->sub_inplace(_dyn_c(cipherInOut), _dyn_c(cipher2));
+}
+void Afseal::sub_plain(AfCtxt &cipherInOut, AfPtxt &plain2)
+{
+  this->get_evaluator()->sub_plain_inplace(_dyn_c(cipherInOut), _dyn_p(plain2));
+}
+void Afseal::sub_v(vector<AfCtxt *> &ctxtVInOut, vector<AfCtxt *> &ctxtV2)
+{
+  auto ev = this->get_evaluator();
+  vectorize(ctxtVInOut, ctxtV2,
+            [ev](AfCtxt c, AfCtxt c2)
+            { ev->sub_inplace(_dyn_c(c), _dyn_c(c2)); });
+}
+void Afseal::sub_plain_v(vector<AfCtxt *> &ctxtVInOut, vector<AfPtxt *> &ptxtV)
+{
+  auto ev = this->get_evaluator();
+  vectorize(ctxtVInOut, ptxtV,
+            [ev](AfCtxt c, AfPtxt p2)
+            { ev->sub_plain_inplace(_dyn_c(c), _dyn_p(p2)); });
+}
+
+// MULTIPLICATION
+void Afseal::multiply(AfCtxt &cipherInOut, AfCtxt &cipher2)
+{
+  this->get_evaluator()->multiply_inplace(_dyn_c(cipherInOut), _dyn_c(cipher2));
+}
+void Afseal::multiply_plain(AfCtxt &cipherInOut, AfPtxt &plain1)
+{
+  this->get_evaluator()->multiply_plain_inplace(_dyn_c(cipherInOut), _dyn_p(plain1));
+}
+void Afseal::multiply_v(vector<AfCtxt *> &ctxtVInOut, vector<AfCtxt *> &ctxtV2)
+{
+  auto ev = this->get_evaluator();
+  vectorize(ctxtVInOut, ctxtV2,
+            [ev](AfCtxt c, AfCtxt c2)
+            { ev->multiply_inplace(_dyn_c(c), _dyn_c(c2)); });
+}
+void Afseal::multiply_plain_v(vector<AfCtxt *> &ctxtVInOut, vector<AfPtxt *> &ptxtV)
+{
+  auto ev = this->get_evaluator();
+  vectorize(ctxtVInOut, ptxtV,
+            [ev](AfCtxt c, AfPtxt p2)
+            { ev->multiply_plain_inplace(_dyn_c(c), _dyn_p(p2)); });
+}
+
+// ROTATION
+void Afseal::rotate(AfCtxt &ctxt, int &k)
+{
+  if (this->get_scheme() == scheme_t::bfv)
+  {
+    this->get_evaluator()->rotate_rows_inplace(_dyn_c(ctxt), k, *(this->get_rotateKeys()));
+  }
+  else if (this->get_scheme() == scheme_t::bgv)
+  {
+    this->get_evaluator()->rotate_rows_inplace(_dyn_c(ctxt), k, *(this->get_rotateKeys()));
+  }
+  else if (this->get_scheme() == scheme_t::ckks)
+  {
+    this->get_evaluator()->rotate_vector_inplace(_dyn_c(ctxt), k, *(this->get_rotateKeys()));
+  }
+  else
+  {
+    throw std::logic_error("<Afseal>: Scheme not supported for rotation");
+  }
+}
+void Afseal::rotate_v(vector<AfCtxt *> &ctxtV, int &k)
+{
+  auto ev = this->get_evaluator();
+  auto &rtk = *(this->get_rotateKeys());
+  if (this->get_scheme() == scheme_t::bfv)
+  {
+    vectorize(ctxtV,
+              [ev, k, rtk](AfCtxt c)
+              { ev->rotate_rows_inplace(_dyn_c(c), k, rtk); });
+  }
+  else if (this->get_scheme() == scheme_t::bgv)
+  {
+    vectorize(ctxtV,
+              [ev, k, rtk](AfCtxt c)
+              { ev->rotate_rows_inplace(_dyn_c(c), k, rtk); });
+  }
+  else if (this->get_scheme() == scheme_t::ckks)
+  {
+    vectorize(ctxtV,
+              [ev, k, rtk](AfCtxt c)
+              { ev->rotate_vector_inplace(_dyn_c(c), k, rtk); });
+  }
+  else
+  {
+    throw std::logic_error("<Afseal>: Scheme not supported for rotation");
+  }
+}
+void Afseal::flip(AfCtxt &ctxt)
+{
+  if (this->get_scheme() == scheme_t::bfv)
+  {
+    this->get_evaluator()->rotate_columns_inplace(_dyn_c(ctxt), *(this->get_rotateKeys()));
+  }
+  else
+  {
+    throw std::logic_error("<Afseal>: Only bfv scheme supports column rotation");
+  }
+}
+void Afseal::flip_v(vector<AfCtxt *> &ctxtV)
+{
+  auto ev = this->get_evaluator();
+  auto &rtk = *(this->get_rotateKeys());
+  if (this->get_scheme() == scheme_t::bfv)
+  {
+    vectorize(ctxtV,
+              [ev, rtk](AfCtxt c)
+              { ev->rotate_columns_inplace(_dyn_c(c), rtk); });
+  }
+  else
+  {
+    throw std::logic_error("<Afseal>: Only bfv scheme supports column rotation");
+  }
+}
+
+// POLYNOMIALS
+void Afseal::exponentiate(AfCtxt &ctxt, uint64_t &expon)
+{
+  this->get_evaluator()->exponentiate_inplace(_dyn_c(ctxt), expon, *relinKeys);
+}
+void Afseal::exponentiate_v(vector<AfCtxt *> &ctxtV, uint64_t &expon)
+{
+  auto ev = this->get_evaluator();
+  auto &rlk = *(this->get_relinKeys());
+  vectorize(ctxtV,
+            [ev, expon, rlk](AfCtxt c)
+            { ev->exponentiate_inplace(_dyn_c(c), expon, rlk); });
+}
+
+// CKKS -> Rescaling and mod switching
+void Afseal::rescale_to_next(AfCtxt &ctxt)
+{
+  if (this->get_scheme() == scheme_t::ckks)
+  {
+    this->get_evaluator()->rescale_to_next_inplace(_dyn_c(ctxt));
+  }
+  else
+  {
+    throw std::logic_error("<Afseal>: Scheme must be ckks");
+  }
+}
+void Afseal::rescale_to_next_v(vector<AfCtxt *> &ctxtV)
+{
+  auto ev = this->get_evaluator();
+  if (this->get_scheme() == scheme_t::ckks)
+  {
+    vectorize(ctxtV,
+              [ev](AfCtxt c)
+              { ev->rescale_to_next_inplace(_dyn_c(c)); });
+  }
+  else
+  {
+    throw std::logic_error("<Afseal>: Scheme must be ckks");
+  }
+}
+
+void Afseal::mod_switch_to_next(AfCtxt &ctxt)
+{
+  this->get_evaluator()->mod_switch_to_next_inplace(_dyn_c(ctxt));
+}
+void Afseal::mod_switch_to_next_v(vector<AfCtxt *> &ctxtV)
+{
+  auto ev = this->get_evaluator();
+  vectorize(ctxtV,
+            [ev](AfCtxt c)
+            { ev->mod_switch_to_next_inplace(_dyn_c(c)); });
+}
+
+void Afseal::mod_switch_to_next_plain(AfPtxt &ptxt)
+{
+  this->get_evaluator()->mod_switch_to_next_inplace(_dyn_p(ptxt));
+}
+void Afseal::mod_switch_to_next_plain_v(vector<AfPtxt *> &plainV)
+{
+  auto ev = this->get_evaluator();
+  vectorize(plainV,
+            [ev](AfPtxt p)
+            { ev->mod_switch_to_next_inplace(_dyn_p(p)); });
+}
+
+// -----------------------------------------------------------------------------
+// ------------------------------------- I/O -----------------------------------
+// -----------------------------------------------------------------------------
+// SAVE/LOAD CONTEXT
+size_t Afseal::save_context(ostream &out_stream, string &compr_mode)
+{
+  return (size_t)this->get_context()->key_context_data()->parms().save(
+      out_stream, compr_mode_map[compr_mode]);
+}
+size_t Afseal::load_context(istream &in_stream)
+{
+  EncryptionParameters parms;
+  size_t loaded_bytes = (size_t)parms.load(in_stream);
+  this->context = make_shared<SEALContext>(parms);
+  if (parms.scheme() == scheme_type::bfv)
+  {
+    this->bfvEncoder = make_shared<BatchEncoder>(*context);
+  }
+  else if (parms.scheme() == scheme_type::bgv)
+  {
+    this->bgvEncoder = make_shared<BatchEncoder>(*context);
+  }
+  else if (parms.scheme() == scheme_type::ckks)
+  {
+    this->ckksEncoder = make_shared<CKKSEncoder>(*context);
+  }
+  this->evaluator = make_shared<Evaluator>(*context);
+  this->keyGenObj = make_shared<KeyGenerator>(*context);
+  return loaded_bytes;
+}
+
+// SAVE/LOAD PUBLICKEY
+size_t Afseal::save_public_key(ostream &out_stream, string &compr_mode)
+{
+  return (size_t)this->get_publicKey()->save(out_stream, compr_mode_map[compr_mode]);
+}
+size_t Afseal::load_public_key(istream &in_stream)
+{
+  seal::SEALContext &context = *(this->get_context());
+  this->publicKey = make_shared<PublicKey>();
+  size_t loaded_bytes = (size_t)publicKey->load(context, in_stream);
+  this->encryptor = make_shared<Encryptor>(context, *publicKey);
+  return loaded_bytes;
+}
+
+// SAVE/LOAD SECRETKEY
+size_t Afseal::save_secret_key(ostream &out_stream, string &compr_mode)
+{
+  return (size_t)this->get_secretKey()->save(out_stream, compr_mode_map[compr_mode]);
+}
+size_t Afseal::load_secret_key(istream &in_stream)
+{
+  seal::SEALContext &context = *(this->get_context());
+  this->secretKey = make_shared<SecretKey>();
+  size_t loaded_bytes = (size_t)secretKey->load(context, in_stream);
+  this->decryptor = make_shared<Decryptor>(context, *secretKey);
+  return loaded_bytes;
+}
+
+// SAVE/LOAD RELINKEY
+size_t Afseal::save_relin_keys(ostream &out_stream, string &compr_mode)
+{
+  return (size_t)this->get_relinKeys()->save(out_stream, compr_mode_map[compr_mode]);
+}
+size_t Afseal::load_relin_keys(istream &in_stream)
+{
+  this->relinKeys = make_shared<RelinKeys>();
+  return (size_t)relinKeys->load(*(this->get_context()), in_stream);
+}
+
+// SAVE/LOAD ROTKEYS
+size_t Afseal::save_rotate_keys(ostream &out_stream, string &compr_mode)
+{
+  return (size_t)this->get_rotateKeys()->save(out_stream, compr_mode_map[compr_mode]);
+}
+size_t Afseal::load_rotate_keys(istream &in_stream)
+{
+  this->rotateKeys = make_shared<GaloisKeys>();
+  return (size_t)rotateKeys->load(*(this->get_context()), in_stream);
+}
+
+// SAVE/LOAD PLAINTEXT --> Could be achieved outside of Afseal
+size_t Afseal::save_plaintext(ostream &out_stream, string &compr_mode, AfPtxt &plain)
+{
+  return (size_t)_dyn_p(plain).save(out_stream, compr_mode_map[compr_mode]);
+}
+size_t Afseal::load_plaintext(istream &in_stream, AfPtxt &plain)
+{
+  return (size_t)_dyn_p(plain).load(*context, in_stream);
+}
+
+// SAVE/LOAD CIPHERTEXT --> Could be achieved outside of Afseal
+size_t Afseal::save_ciphertext(ostream &out_stream, string &compr_mode, AfCtxt &ciphert)
+{
+  return (size_t)_dyn_c(ciphert).save(out_stream, compr_mode_map[compr_mode]);
+}
+size_t Afseal::load_ciphertext(istream &in_stream, AfCtxt &plain)
+{
+  return (size_t)_dyn_c(plain).load(*context, in_stream);
+}
+
+// -----------------------------------------------------------------------------
+// -------------------------------- AUXILIARY ----------------------------------
+// -----------------------------------------------------------------------------
+bool Afseal::batchEnabled()
+{
+  return this->get_context()->first_context_data()->qualifiers().using_batching;
+}
+long Afseal::maxBitCount(long poly_modulus_degree, int sec_level)
+{
+  std::map<int, sec_level_type> sec_map{
+      {128, sec_level_type::tc128},
+      {192, sec_level_type::tc192},
+      {256, sec_level_type::tc256},
+  };
+  return CoeffModulus::MaxBitCount(poly_modulus_degree, sec_map[sec_level]);
+}
+double Afseal::scale(AfCtxt &ctxt)
+{
+  return _dyn_c(ctxt).scale();
+}
+void Afseal::override_scale(AfCtxt &ctxt, double scale)
+{
+  _dyn_c(ctxt).scale() = scale;
+}
+int Afseal::get_sec()
+{
+  return static_cast<std::underlying_type<sec_level_type>::type>(
+      this->get_context()->first_context_data()->qualifiers().sec_level);
+}
+// GETTERS
+shared_ptr<SEALContext> inline Afseal::get_context()
+{
+  if (this->context == NULL)
+  {
+    throw std::logic_error("<Afseal>: Context not initialized");
+  }
+  return (this->context);
+}
+shared_ptr<Evaluator> inline Afseal::get_evaluator()
+{
+  if (this->evaluator == NULL)
+  {
+    throw std::logic_error("<Afseal>: Context not initialized");
+  }
+  return (this->evaluator);
+}
+shared_ptr<Encryptor> inline Afseal::get_encryptor()
+{
+  if (this->encryptor == NULL)
+  {
+    throw std::logic_error("<Afseal>: Missing Public key");
+  }
+  return (this->encryptor);
+}
+shared_ptr<Decryptor> inline Afseal::get_decryptor()
+{
+  if (this->encryptor == NULL)
+  {
+    throw std::logic_error("<Afseal>: Missing Public key");
+  }
+  return (this->decryptor);
+}
+shared_ptr<BatchEncoder> inline Afseal::get_bfv_encoder()
+{
+  if (this->encryptor == NULL)
+  {
+    throw std::logic_error("<Afseal>: BFV context not initialized");
+  }
+  return (this->bfvEncoder);
+}
+shared_ptr<CKKSEncoder> inline Afseal::get_ckks_encoder()
+{
+  if (this->encryptor == NULL)
+  {
+    throw std::logic_error("<Afseal>: CKKS context not initialized");
+  }
+  return (this->ckksEncoder);
+}
+shared_ptr<SecretKey> inline Afseal::get_secretKey()
+{
+  if (this->secretKey == NULL)
+  {
+    throw std::logic_error("<Afseal>: Secret Key not initialized");
+  }
+  return (this->secretKey);
+}
+shared_ptr<PublicKey> inline Afseal::get_publicKey()
+{
+  if (this->publicKey == NULL)
+  {
+    throw std::logic_error("<Afseal>: Public Key not initialized");
+  }
+  return (this->publicKey);
+}
+shared_ptr<RelinKeys> inline Afseal::get_relinKeys()
+{
+  if (this->relinKeys == NULL)
+  {
+    throw std::logic_error("<Afseal>: Relinearization Keys not initialized");
+  }
+  return (this->relinKeys);
+}
+shared_ptr<GaloisKeys> inline Afseal::get_rotateKeys()
+{
+  if (this->rotateKeys == NULL)
+  {
+    throw std::logic_error("<Afseal>: Rotation Keys not initialized");
+  }
+  return (this->rotateKeys);
+}
+size_t Afseal::get_nSlots()
+{
+  scheme_t scheme = this->get_scheme();
+  if (scheme == scheme_t::bfv)
+  {
+    if (this->bfvEncoder == NULL)
+    {
+      throw std::logic_error("<Afseal>: Context not initialized with BFV scheme");
+    }
+    return this->bfvEncoder->slot_count();
+  }
+  else if (scheme == scheme_t::bgv) {
+    if (this->bgvEncoder==NULL)
+    {
+      throw std::logic_error("<Afseal>: Context not initialized with BGV scheme");
+    }
+    return this->bgvEncoder->slot_count();
+  } 
+  else if (scheme == scheme_t::ckks)
+  {
+    if (this->ckksEncoder == NULL)
+    {
+      throw std::logic_error("<Afseal>: Context not initialized with CKKS scheme");
+    }
+    return this->ckksEncoder->slot_count();
+  }
+  return -1;
+}
+int Afseal::get_nRots()
+{
+  int nSlots = (int)this->get_poly_modulus_degree() / 2, nRots = 0;
+  while (nSlots > 0)
+  {
+    nSlots = nSlots >> 1;
+    nRots++;
+  };
+  return nRots - 1;
+}
+uint64_t Afseal::get_plain_modulus()
+{
+  return this->get_context()->first_context_data()->parms().plain_modulus().value();
+}
+size_t Afseal::get_poly_modulus_degree()
+{
+  return this->get_context()->first_context_data()->parms().poly_modulus_degree();
+}
+
+scheme_t Afseal::get_scheme()
+{
+  return scheme_map[this->get_context()->first_context_data()->parms().scheme()];
+}
+
+int Afseal::total_coeff_modulus_bit_count()
+{
+  return this->get_context()->first_context_data()->total_coeff_modulus_bit_count();
+}
+// TODO: coeff_modulus?
+
+// -----------------------------------------------------------------------------
+// ----------------------------- VECTORIZATION ---------------------------------
+// -----------------------------------------------------------------------------
+void Afseal::vectorize(
+    vector<AfCtxt *> &ctxtVInOut,
+    vector<AfCtxt *> &ctxtV2,
+    function<void(AfCtxt, AfCtxt)> f)
+{
+  if (ctxtVInOut.size() != ctxtV2.size())
+  {
+    throw runtime_error("Vectors must be of same size to vectorize");
+  }
+#pragma omp parallel for
+  for (int i = 0; i < (int)ctxtVInOut.size(); i++)
+  {
+    f(_dyn_c(*ctxtVInOut[i]), _dyn_c(*ctxtV2[i]));
+  }
+}
+void Afseal::vectorize(
+    vector<AfCtxt *> &ctxtVInOut,
+    vector<AfPtxt *> &ptxtV,
+    function<void(AfCtxt, AfPtxt)> f)
+{
+  if (ctxtVInOut.size() != ptxtV.size())
+  {
+    throw runtime_error("Vectors must be of same size to vectorize");
+  }
+#pragma omp parallel for
+  for (int i = 0; i < (int)ctxtVInOut.size(); i++)
+  {
+    f(_dyn_c(*ctxtVInOut[i]), _dyn_p(*ptxtV[i]));
+  }
+}
+
+void Afseal::vectorize(
+    vector<AfCtxt *> &ctxtVInOut,
+    function<void(AfCtxt)> f)
+{
+#pragma omp parallel for
+  for (int i = 0; i < (int)ctxtVInOut.size(); i++)
+  {
+    f(_dyn_c(*ctxtVInOut[i]));
+  }
+}
+
+void Afseal::vectorize(
+    vector<AfPtxt *> &plainVInOut,
+    function<void(AfPtxt)> f)
+{
+#pragma omp parallel for
+  for (int i = 0; i < (int)plainVInOut.size(); i++)
+  {
+    f(_dyn_p(*plainVInOut[i]));
+  }
+}
+
+// -----------------------------------------------------------------------------
+// ------------------------------ POLYNOMIALS ----------------------------------
+// -----------------------------------------------------------------------------
+void Afseal::add_inplace(AfPoly &p1, AfPoly &p2)
+{
+  dynamic_cast<AfsealPoly &>(p1).add_inplace(dynamic_cast<AfsealPoly &>(p2));
+}
+
+void Afseal::subtract_inplace(AfPoly &p1, AfPoly &p2)
+{
+  dynamic_cast<AfsealPoly &>(p1).subtract_inplace(dynamic_cast<AfsealPoly &>(p2));
+}
+
+void Afseal::multiply_inplace(AfPoly &p1, AfPoly &p2)
+{
+  dynamic_cast<AfsealPoly &>(p1).multiply_inplace(dynamic_cast<AfsealPoly &>(p2));
+}
+
+void Afseal::invert_inplace(AfPoly &poly)
+{
+  if (!dynamic_cast<AfsealPoly &>(poly).invert_inplace())
+  {
+    // TODO: How to communicate this information without throwing an exception?
+    throw runtime_error("<Afseal>: Inverse does not exist.");
+  }
+}
+
+void Afseal::poly_to_ciphertext(AfPoly &p, AfCtxt &ctxt, size_t i)
+{
+  // TODO: This shouldn't be too hard, just copy into position,
+  //  but we need to ensure the sizes match,
+  //  allocate a zero poly if the index doesn't exist, etc
+  throw runtime_error("<Afseal>: Not yet implemented.");
+}
+
+void Afseal::poly_to_plaintext(AfPoly &p, AfPtxt &ptxt)
+{
+  // TODO: This shouldn't be too hard, just copy into position,
+  //  but we need to ensure the sizes match,
+  //  allocate a zero poly if the poly doesn't yet exist, etc
+  throw runtime_error("<Afseal>: Not yet implemented.");
+}
+
+std::complex<double> Afseal::get_coeff(AfPoly &poly, size_t i)
+{
+  return poly.get_coeff(*this, i);
+}
+
+void Afseal::set_coeff(AfPoly &poly, complex<double> &val, size_t i)
+{
+  dynamic_cast<AfsealPoly &>(poly).set_coeff(*this, val, i);
+}
+
+std::vector<std::complex<double>> Afseal::to_coeff_list(AfPoly &poly)
+{
+  return dynamic_cast<AfsealPoly &>(poly).to_coeff_list(*this);
+}
+
+AfsealPoly Afseal::get_publicKey_poly(size_t index)
+{
+  if (this->publicKey == NULL)
+  {
+    throw std::logic_error("<Afseal>: Public Key not initialized");
+  }
+  return AfsealPoly(*this, static_cast<AfsealCtxt &>(this->publicKey->data()), index);
+}
+
+AfsealPoly Afseal::get_secretKey_poly()
+{
+  if (this->secretKey == NULL)
+  {
+    throw std::logic_error("<Afseal>: Secret Key not initialized");
+  }
+  return AfsealPoly(*this, static_cast<AfsealPtxt &>(this->secretKey->data()));
+}
+
+// =============================================================================
+// ================================ AFSEALPOLY =================================
+// =============================================================================
+
+/// Internally, seal stores the polynomials of a ctxt as DynArray<uint64_t>,
+/// i.e., linear arrays of size ctxt.size * ctxt.poly_modulus_degree * ctxt.coeff_modulus_size
+
+// ----------------------------- CLASS MANAGEMENT -----------------------------
+
+AfsealPoly::AfsealPoly(Afseal &afseal) : parms_id(afseal.context->first_parms_id()),
+                                         mempool(seal::MemoryManager::GetPool()),
+                                         coeff_count(afseal.context->first_context_data()->parms().poly_modulus_degree()),
+                                         coeff_modulus(afseal.context->first_context_data()->parms().coeff_modulus()),
+                                         coeff_modulus_count(afseal.context->first_context_data()->parms().coeff_modulus().size())
+{
+  eval_repr.resize(coeff_count * coeff_modulus_count, true);
+}
+
+AfsealPoly::AfsealPoly(Afseal &afseal, const AfsealCtxt &ref)
+    : parms_id(ref.parms_id()), mempool(seal::MemoryManager::GetPool()),
+      coeff_count(ref.poly_modulus_degree()),
+      coeff_modulus(afseal.context->get_context_data(parms_id)->parms().coeff_modulus()),
+      coeff_modulus_count(afseal.context->get_context_data(parms_id)->parms().coeff_modulus().size())
+{
+
+  eval_repr.resize(coeff_count * coeff_modulus_count, true);
+}
+
+AfsealPoly::AfsealPoly(Afseal &afseal, AfsealCtxt &ctxt, size_t index)
+    : parms_id(ctxt.parms_id()), mempool(seal::MemoryManager::GetPool()),
+      coeff_count(ctxt.poly_modulus_degree()),
+      coeff_modulus(afseal.context->get_context_data(parms_id)->parms().coeff_modulus()),
+      coeff_modulus_count(afseal.context->get_context_data(parms_id)->parms().coeff_modulus().size())
+{
+
+  // Copy coefficients from ctxt
+  if (ctxt.is_ntt_form())
+  {
+    eval_repr.resize(coeff_count * coeff_modulus_count);
+    for (size_t i = 0; i < coeff_count * coeff_modulus_count; ++i)
+    {
+      eval_repr[i] = *(ctxt.data(index) + i);
+    }
+  }
+  else
+  {
+    // TODO: Think about supporting this?
+    throw runtime_error("<Afseal>: Not yet implemented.");
+  }
+}
+
+AfsealPoly::AfsealPoly(Afseal &afseal, AfsealPtxt &ptxt) : parms_id(ptxt.parms_id()),
+                                                           mempool(seal::MemoryManager::GetPool()),
+                                                           coeff_count(ptxt.coeff_count()),
+                                                           coeff_modulus(afseal.context->get_context_data(parms_id)
+                                                                             ->parms()
+                                                                             .coeff_modulus()),
+                                                           coeff_modulus_count(afseal.context
+                                                                                   ->get_context_data(parms_id)
+                                                                                   ->parms()
+                                                                                   .coeff_modulus()
+                                                                                   .size())
+{
+
+  if (ptxt.is_ntt_form())
+  {
+    eval_repr.resize(coeff_count * coeff_modulus_count);
+    for (size_t i = 0; i < coeff_count * coeff_modulus_count; ++i)
+    {
+      eval_repr[i] = *(ptxt.data() + i);
+    }
+  }
+  else
+  {
+    // TODO: Think about supporting this?
+    throw runtime_error("<Afseal>: Not yet implemented.");
+  }
+}
+
+AfsealPoly::~AfsealPoly(){};
+
+// -------------------------------- COEFFICIENTS -------------------------------
+void AfsealPoly::generate_coeff_repr(Afseal &afseal)
+{
+  if (!coeff_repr_valid)
+  {
+
+    // Resize the coeff_repr
+
+    // Copy the coefficients over
+    coeff_repr = eval_repr;
+
+    // Now do the actual conversion
+    auto small_ntt_tables = afseal.context->get_context_data(parms_id)->small_ntt_tables();
+#pragma omp parallel for
+    for (int j = 0; j < coeff_modulus_count; j++)
+    {
+      util::inverse_ntt_negacyclic_harvey(coeff_repr.begin() + (j * coeff_count), small_ntt_tables[j]); // non-ntt form
+    }
+
+    // set valid flag
+    coeff_repr_valid = true;
+  }
+}
+
+std::vector<std::complex<double>> AfsealPoly::to_coeff_list(Afhel &afhel)
+{
+  generate_coeff_repr(dynamic_cast<Afseal &>(afhel));
+  // TODO: Need to also decompose the CRT representation
+  //  and then do some more magic!
+  throw runtime_error("<Afseal>: Not yet implemented.");
+}
+
+std::complex<double> AfsealPoly::get_coeff(Afhel &afhel, size_t i)
+{
+  return to_coeff_list(afhel)[i];
+}
+
+void AfsealPoly::set_coeff(Afhel &afhel, std::complex<double> &val, size_t i)
+{
+  auto v = to_coeff_list(afhel);
+  v[i] = val;
+  // TODO: Convert vector back into CRT, then apply NTT
+  //  don't forget to also write the coeff_repr and set the valid bit,
+  //  since we already have the data around!
+  throw runtime_error("<Afseal>: Not yet implemented.");
+}
+
+// -------------------------------- OPERATIONS ---------------------------------
+void AfsealPoly::add_inplace(const AfPoly &other)
+{
+#pragma omp parallel for
+  for (int j = 0; j < (int)coeff_modulus.size(); j++)
+  {
+    util::add_poly_coeffmod(&eval_repr[j * coeff_count],
+                            &dynamic_cast<const AfsealPoly &>(other).eval_repr[j * coeff_count],
+                            coeff_count,
+                            coeff_modulus[j],
+                            &eval_repr[j * coeff_count]); // TODO: Check if this is safe (used to be result + ..)
+  }
+  // invalidate the coeff_repr
+  coeff_repr_valid = false;
+}
+
+void AfsealPoly::subtract_inplace(const AfPoly &other)
+{
+#pragma omp parallel for
+  for (int j = 0; j < (int)coeff_modulus.size(); j++)
+  {
+    util::sub_poly_coeffmod(&eval_repr[j * coeff_count],
+                            &dynamic_cast<const AfsealPoly &>(other).eval_repr[j * coeff_count],
+                            coeff_count,
+                            coeff_modulus[j],
+                            &eval_repr[j * coeff_count]); // TODO: Check if this is safe (used to be result + ..)
+  }
+  // invalidate the coeff_repr
+  coeff_repr_valid = false;
+}
+
+void AfsealPoly::multiply_inplace(const AfPoly &other)
+{
+  const AfsealPoly *o_p = dynamic_cast<const AfsealPoly *>(&other);
+#pragma omp parallel for
+  for (int j = 0; j < (int)coeff_modulus.size(); j++)
+  {
+    util::dyadic_product_coeffmod(&eval_repr[j * coeff_count],
+                                  &(*o_p).eval_repr[j * coeff_count],
+                                  coeff_count,
+                                  coeff_modulus[j],
+                                  &eval_repr[j * coeff_count]); // TODO: Check if this is safe (used to be result + ..)
+  }
+  // invalidate the coeff_repr
+  coeff_repr_valid = false;
+}
+
+bool AfsealPoly::invert_inplace()
+{
+  // compute a^{-1}, where a is a double-CRT polynomial whose evaluation representation
+  // is in a. The double-CRT representation in SEAL is stored as a flat array of
+  // length coeff_count * modulus_count:
+  //    [ 0 .. coeff_count-1 , coeff_count .. 2*coeff_count-1, ... ]
+  //      ^--- a (mod p0)    , ^--- a (mod p1),              ,  ...
+  // return if the inverse exists, and result is also in evaluation representation
+
+  bool *has_inv = new bool[coeff_modulus_count];
+  fill_n(has_inv, coeff_modulus_count, true);
+#pragma omp parallel for
+  for (int j = 0; j < coeff_modulus_count; j++)
+  {
+    for (size_t i = 0; i < coeff_count && has_inv[j]; i++)
+    {
+      uint64_t inv = 0;
+      if (util::try_invert_uint_mod(eval_repr[i + (j * coeff_count)], coeff_modulus[j], inv))
+      {
+        eval_repr[i + (j * coeff_count)] = inv; // TODO: Check if this is safe (used to be result[...])
+      }
+      else
+      {
+        has_inv[j] = false;
+      }
+    }
+  }
+  for (int j = 0; j < (int)coeff_modulus.size(); j++)
+  {
+    // invalidate the coeff_repr
+    coeff_repr_valid = false;
+    if (!has_inv[j])
+      return false;
+  }
+  delete[] has_inv;
+
+  // invalidate the coeff_repr
+  coeff_repr_valid = false;
+
+  return true;
+}