--- conflicted
+++ resolved
@@ -1,319 +1,313 @@
-<<<<<<< HEAD
-# distutils: language = c++, define_macros=CYTHON_TRACE=1
-#cython: language_level=3, boundscheck=False, linetrace=True
-
-=======
->>>>>>> aaea991b
-"""PyPtxt. Plaintext of Pyfhel, Python For Homomorphic Encryption Libraries.
-"""
-# -------------------------------- IMPORTS ------------------------------------
-# Used for all kinds of operations. Includes utility functions
-from .Pyfhel import Pyfhel
-from .utils import Scheme_t, Backend_t, _to_valid_file_str
-
-# Dereferencing pointers in Cython in a secure way
-from cython.operator cimport dereference as deref
-
-# Import Abstract Plaintext class
-from Pyfhel.Afhel.Afhel cimport *
-
-import numpy as np
-
-# ----------------------------- IMPLEMENTATION --------------------------------
-cdef class PyPtxt:
-    """Plaintext class of Pyfhel, contains a value/vector of encoded ints/double.
-
-    This class references SEAL, PALISADE and HElib plaintexts, using the one 
-    corresponding to the backend selected in Pyfhel (SEAL by default).
-
-    Attributes:
-        other_ptxt (PyPtxt, optional): Other PyPtxt to deep copy
-    
-    """
-    
-    def __cinit__(self, 
-                  PyPtxt copy_ptxt=None,
-                  Pyfhel pyfhel=None,
-                  fileName=None,
-                  bytestring=None,
-                  scheme=None):
-        if (copy_ptxt): # If there is a PyPtxt to copy, override all arguments and copy
-            self._ptr_ptxt = new AfsealPtxt(deref(<AfsealPtxt*>copy_ptxt._ptr_ptxt))
-            self._scheme = copy_ptxt._scheme
-            if (copy_ptxt._pyfhel):
-                self._pyfhel = copy_ptxt._pyfhel
-        else:
-            self._ptr_ptxt = new AfsealPtxt()
-            if pyfhel:
-                self._pyfhel = pyfhel
-                self._scheme = self._pyfhel.afseal.get_scheme()
-            elif scheme:
-                self._scheme = (to_Scheme_t(scheme) if scheme else Scheme_t.none).value
-            if fileName:
-                if self._scheme == scheme_t.none:
-                    raise TypeError("<Pyfhel ERROR> PyPtxt initialization with loading requires valid scheme")    
-                self.load(fileName, to_Scheme_t(self._scheme))
-            elif bytestring:
-                if self._scheme == scheme_t.none:
-                    raise TypeError("<Pyfhel ERROR> PyPtxt initialization from bytestring requires valid scheme")    
-                self.from_bytes(bytestring, to_Scheme_t(self._scheme))
-                
-    def __init__(self,
-                  PyPtxt copy_ptxt=None,
-                  Pyfhel pyfhel=None,
-                  fileName=None,
-                  bytestring=None,
-                  scheme=None):
-        """__init__(PyPtxt copy_ctxt=None, Pyfhel pyfhel=None, fileName=None, scheme=None)
-
-        Initializes an empty PyPtxt encoded plaintext.
-        
-        To fill the plaintext during initialization you can:
-            - Provide a PyPtxt to deep copy. 
-            - Provide a pyfhel instance to act as its backend.
-            - Provide a fileName and an scheme to load the data from a saved file.
-
-        Attributes:
-            copy_ctxt (PyPtxt, optional): Other PyPtxt to deep copy.
-            pyfhel (Pyfhel, optional): Pyfhel instance needed to operate.
-            fileName (str, pathlib.Path, optional): Load PyPtxt from this file.
-                            Requires non-empty scheme.
-            scheme (str, type, int, optional): scheme type of the new PyPtxt.
-        """
-        pass
-
-    def __dealloc__(self):
-        if self._ptr_ptxt != NULL:
-            del self._ptr_ptxt
-            
-    @property
-    def scheme(self):
-        """scheme: returns the scheme type.
-        
-        Can be set to: 0-none, 1-bfv, 2-ckks
-
-        See Also:
-            :func:`~Pyfhel.utils.to_Scheme_t`
-        """
-        return to_Scheme_t(self._scheme)
-    @scheme.setter
-    def scheme(self, new_scheme):
-        new_scheme = to_Scheme_t(new_scheme)    
-        self._scheme = new_scheme.value
-    @scheme.deleter
-    def scheme(self):
-        self._scheme = scheme_t.none
-
-    @property
-    def scale(self):
-        """double: multiplying factor to encode values in ckks."""
-        return (<AfsealPtxt*>(self._ptr_ptxt)).scale()
-    @scale.setter
-    def scale(self, new_scale):
-        self.set_scale(new_scale)
-
-    @property
-    def scale_bits(self):
-        """int: number of bits in scale to encode values in ckks"""
-        return <int>np.log2( (<AfsealPtxt*>(self._ptr_ptxt)).scale() )
-        
-    @property
-    def _pyfhel(self):
-        """A pyfhel instance, used for operations"""
-        return self._pyfhel
-    @_pyfhel.setter
-    def _pyfhel(self, new_pyfhel):
-        if not isinstance(new_pyfhel, Pyfhel):
-            raise TypeError("<Pyfhel ERROR> new_pyfhel needs to be a Pyfhel class object")       
-        self._pyfhel = new_pyfhel
-
-    @property
-    def mod_level(self):
-        """mod_level: returns the number of moduli consumed so far.
-        
-        Only usable in ckks.
-        """
-        return self._mod_level
-    @mod_level.setter
-    def mod_level(self, newlevel):  
-        self._mod_level = newlevel
-    @mod_level.deleter
-    def mod_level(self):
-        self._mod_level = 0
-
-    cpdef bool is_zero(self):
-        """bool: Flag to quickly check if it is empty"""
-        return (<AfsealPtxt*>self._ptr_ptxt).is_zero()
-
-    cpdef string to_poly_string(self):
-        """str: Polynomial representation of the plaintext"""
-        return (<AfsealPtxt*>self._ptr_ptxt).to_string()
-    
-    cpdef bool is_ntt_form(self):
-        """bool: Flag to quickly check if it is in NTT form"""
-        return (<AfsealPtxt*>self._ptr_ptxt).is_ntt_form()
-    
-    
-    # =========================================================================
-    # ================================== I/O ==================================
-    # =========================================================================
-    cpdef void save(self, str fileName, str compr_mode="zstd"):
-        """save(str fileName)
-        
-        Save the plaintext into a file. The file can new one or
-        exist already, in which case it will be overwriten.
-
-        Args:
-            fileName: (str) File where the plaintext will be stored.
-            compr_mode: (str) Compression mode. One of "none", "zlib", "zstd".
-
-        Return:
-            None            
-        """
-        if self._pyfhel is None:
-            raise ValueError("<Pyfhel ERROR> plaintext saving requires a Pyfhel instance")
-        cdef ofstream* outputter
-        cdef string bFileName = _to_valid_file_str(fileName).encode('utf8')
-        cdef string bcompr_mode = compr_mode.encode('utf8')
-        outputter = new ofstream(bFileName, binary)
-        try:
-            self._pyfhel.afseal.save_plaintext(deref(outputter), bcompr_mode, deref(self._ptr_ptxt))
-        finally:
-            del outputter
-
-    cpdef bytes to_bytes(self, str compr_mode="none"):
-        """to_bytes()
-
-        Serialize the plaintext into a binary/bytes string.
-
-        Args:
-            compr_mode: (str) Compression mode. One of "none", "zlib", "zstd"
-
-        Return:
-            bytes: serialized plaintext
-        """
-        if self._pyfhel is None:
-            raise ValueError("<Pyfhel ERROR> plaintext serialization requires a Pyfhel instance")
-        cdef ostringstream outputter
-        cdef string bcompr_mode = compr_mode.encode('utf8')
-        self._pyfhel.afseal.save_plaintext(outputter, bcompr_mode, deref(self._ptr_ptxt))
-        return outputter.str()
-
-    cpdef void load(self, str fileName, object scheme=None):
-        """load(self, str fileName, scheme)
-        
-        Load the plaintext from a file.
-
-        Args:
-            fileName: (str) Valid file where the plaintext is retrieved from.
-              
-        Return:
-            None
-
-        See Also:
-            :func:`~Pyfhel.utils.to_Scheme_t`
-        """
-        if self._pyfhel is None:
-            raise ValueError("<Pyfhel ERROR> plaintext loading requires a Pyfhel instance")
-        cdef ifstream* inputter
-        cdef string bFileName = _to_valid_file_str(fileName, check=True).encode('utf8')
-        inputter = new ifstream(bFileName, binary)
-        try:
-            self._pyfhel.afseal.load_plaintext(deref(inputter), deref(self._ptr_ptxt))
-        finally:
-            del inputter
-        if scheme is not None:
-            self.scheme = to_Scheme_t(scheme)
-
-    cpdef void from_bytes(self, bytes content, object scheme=None):
-        """from_bytes(bytes content)
-
-        Recover the serialized plaintext from a binary/bytes string.
-
-        Args:
-            content: (:obj:`bytes`) Python bytes object containing the PyPtxt.
-            scheme: (:obj: `str`) String or type describing the scheme:
-              * ('int', 'integer', int, 1, scheme_t.bfv) -> integer scheme.
-              * ('float', 'double', float, 2, scheme_t.ckks) -> fractional scheme.
-        """
-        if self._pyfhel is None:
-            raise ValueError("<Pyfhel ERROR> plaintext loading requires a Pyfhel instance")
-        cdef stringstream inputter
-        inputter.write(content,len(content))
-        self._pyfhel.afseal.load_plaintext(inputter, deref(self._ptr_ptxt))
-        if scheme is not None:
-            self.scheme = to_Scheme_t(scheme)
-
-
-
-    # =========================================================================
-    # ============================ ENCR/DECR/CMP ==============================
-    # =========================================================================
-
-    def __int__(self):
-        """returns the integer in the first slot of the plaintext"""
-        if (self._scheme != scheme_t.bfv):
-            raise RuntimeError("<Pyfhel ERROR> wrong PyPtxt scheme for automatic encoding (not bfv)")
-        return int(np.array(self._pyfhel.decodeInt(self))[0])
-
-    def __float__(self):
-        """returns the float in the first slot of the plaintext"""
-        if (self._scheme != scheme_t.ckks):
-            raise RuntimeError("<Pyfhel ERROR> wrong PyPtxt scheme for automatic encoding (not ckks)")
-        return float(np.array(self._pyfhel.decodeFrac(self))[0])
-
-    def __repr__(self):
-        if self.is_ntt_form():
-            poly_s = "?"
-        else:
-            poly_s = str(self.to_poly_string())
-            poly_s = poly_s[:25] + ('...' if len(poly_s)>25 else '')
-        return "<Pyfhel Plaintext at {}, scheme={}, poly={}, is_ntt={}{}>".format(
-                hex(id(self)),
-                self.scheme.name,
-                poly_s,
-                "Y" if self.is_ntt_form() else "-",
-                ", mod_level={}".format(self.mod_level) if self.scheme==Scheme_t.ckks else ''
-                )
-
-    def encode(self, value):
-        """encode(value)
-        
-        Encodes the given value using _pyfhel.
-        
-        Arguments:
-            value (int, float, np.array): Encodes accordingly to the tipe
-            
-        Return:
-            None
-            
-        See Also:
-            :func:`~Pyfhel.Pyfhel.encode`
-        """
-        return self._pyfhel.encode(val_vec=value, ptxt=self)
-    
-    def decode(self):
-        """decode()
-        
-        Decodes itself using _pyfhel.
-        
-        Arguments:
-            None
-            
-        Return:
-            int, float, np.array: value decrypted.
-   
-        See Also:
-            :func:`~Pyfhel.Pyfhel.decode`
-        """
-        return self._pyfhel.decode(self)    
-        
-    cpdef void set_scale (self, double new_scale):
-        """set_scale(double new_scale)
-
-        Sets the scale of the ciphertext.
-        
-        Args:
-            scale (double): new scale of the ciphertext.
-        """
+"""PyPtxt. Plaintext of Pyfhel, Python For Homomorphic Encryption Libraries.
+"""
+# -------------------------------- IMPORTS ------------------------------------
+# Used for all kinds of operations. Includes utility functions
+from .Pyfhel import Pyfhel
+from .utils import Scheme_t, Backend_t, _to_valid_file_str
+
+# Dereferencing pointers in Cython in a secure way
+from cython.operator cimport dereference as deref
+
+# Import Abstract Plaintext class
+from Pyfhel.Afhel.Afhel cimport *
+
+import numpy as np
+
+# ----------------------------- IMPLEMENTATION --------------------------------
+cdef class PyPtxt:
+    """Plaintext class of Pyfhel, contains a value/vector of encoded ints/double.
+
+    This class references SEAL, PALISADE and HElib plaintexts, using the one 
+    corresponding to the backend selected in Pyfhel (SEAL by default).
+
+    Attributes:
+        other_ptxt (PyPtxt, optional): Other PyPtxt to deep copy
+    
+    """
+    
+    def __cinit__(self, 
+                  PyPtxt copy_ptxt=None,
+                  Pyfhel pyfhel=None,
+                  fileName=None,
+                  bytestring=None,
+                  scheme=None):
+        if (copy_ptxt): # If there is a PyPtxt to copy, override all arguments and copy
+            self._ptr_ptxt = new AfsealPtxt(deref(<AfsealPtxt*>copy_ptxt._ptr_ptxt))
+            self._scheme = copy_ptxt._scheme
+            if (copy_ptxt._pyfhel):
+                self._pyfhel = copy_ptxt._pyfhel
+        else:
+            self._ptr_ptxt = new AfsealPtxt()
+            if pyfhel:
+                self._pyfhel = pyfhel
+                self._scheme = self._pyfhel.afseal.get_scheme()
+            elif scheme:
+                self._scheme = (to_Scheme_t(scheme) if scheme else Scheme_t.none).value
+            if fileName:
+                if self._scheme == scheme_t.none:
+                    raise TypeError("<Pyfhel ERROR> PyPtxt initialization with loading requires valid scheme")    
+                self.load(fileName, to_Scheme_t(self._scheme))
+            elif bytestring:
+                if self._scheme == scheme_t.none:
+                    raise TypeError("<Pyfhel ERROR> PyPtxt initialization from bytestring requires valid scheme")    
+                self.from_bytes(bytestring, to_Scheme_t(self._scheme))
+                
+    def __init__(self,
+                  PyPtxt copy_ptxt=None,
+                  Pyfhel pyfhel=None,
+                  fileName=None,
+                  bytestring=None,
+                  scheme=None):
+        """__init__(PyPtxt copy_ctxt=None, Pyfhel pyfhel=None, fileName=None, scheme=None)
+
+        Initializes an empty PyPtxt encoded plaintext.
+        
+        To fill the plaintext during initialization you can:
+            - Provide a PyPtxt to deep copy. 
+            - Provide a pyfhel instance to act as its backend.
+            - Provide a fileName and an scheme to load the data from a saved file.
+
+        Attributes:
+            copy_ctxt (PyPtxt, optional): Other PyPtxt to deep copy.
+            pyfhel (Pyfhel, optional): Pyfhel instance needed to operate.
+            fileName (str, pathlib.Path, optional): Load PyPtxt from this file.
+                            Requires non-empty scheme.
+            scheme (str, type, int, optional): scheme type of the new PyPtxt.
+        """
+        pass
+
+    def __dealloc__(self):
+        if self._ptr_ptxt != NULL:
+            del self._ptr_ptxt
+            
+    @property
+    def scheme(self):
+        """scheme: returns the scheme type.
+        
+        Can be set to: 0-none, 1-bfv, 2-ckks
+
+        See Also:
+            :func:`~Pyfhel.utils.to_Scheme_t`
+        """
+        return to_Scheme_t(self._scheme)
+    @scheme.setter
+    def scheme(self, new_scheme):
+        new_scheme = to_Scheme_t(new_scheme)    
+        self._scheme = new_scheme.value
+    @scheme.deleter
+    def scheme(self):
+        self._scheme = scheme_t.none
+
+    @property
+    def scale(self):
+        """double: multiplying factor to encode values in ckks."""
+        return (<AfsealPtxt*>(self._ptr_ptxt)).scale()
+    @scale.setter
+    def scale(self, new_scale):
+        self.set_scale(new_scale)
+
+    @property
+    def scale_bits(self):
+        """int: number of bits in scale to encode values in ckks"""
+        return <int>np.log2( (<AfsealPtxt*>(self._ptr_ptxt)).scale() )
+        
+    @property
+    def _pyfhel(self):
+        """A pyfhel instance, used for operations"""
+        return self._pyfhel
+    @_pyfhel.setter
+    def _pyfhel(self, new_pyfhel):
+        if not isinstance(new_pyfhel, Pyfhel):
+            raise TypeError("<Pyfhel ERROR> new_pyfhel needs to be a Pyfhel class object")       
+        self._pyfhel = new_pyfhel
+
+    @property
+    def mod_level(self):
+        """mod_level: returns the number of moduli consumed so far.
+        
+        Only usable in ckks.
+        """
+        return self._mod_level
+    @mod_level.setter
+    def mod_level(self, newlevel):  
+        self._mod_level = newlevel
+    @mod_level.deleter
+    def mod_level(self):
+        self._mod_level = 0
+
+    cpdef bool is_zero(self):
+        """bool: Flag to quickly check if it is empty"""
+        return (<AfsealPtxt*>self._ptr_ptxt).is_zero()
+
+    cpdef string to_poly_string(self):
+        """str: Polynomial representation of the plaintext"""
+        return (<AfsealPtxt*>self._ptr_ptxt).to_string()
+    
+    cpdef bool is_ntt_form(self):
+        """bool: Flag to quickly check if it is in NTT form"""
+        return (<AfsealPtxt*>self._ptr_ptxt).is_ntt_form()
+    
+    
+    # =========================================================================
+    # ================================== I/O ==================================
+    # =========================================================================
+    cpdef void save(self, str fileName, str compr_mode="zstd"):
+        """save(str fileName)
+        
+        Save the plaintext into a file. The file can new one or
+        exist already, in which case it will be overwriten.
+
+        Args:
+            fileName: (str) File where the plaintext will be stored.
+            compr_mode: (str) Compression mode. One of "none", "zlib", "zstd".
+
+        Return:
+            None            
+        """
+        if self._pyfhel is None:
+            raise ValueError("<Pyfhel ERROR> plaintext saving requires a Pyfhel instance")
+        cdef ofstream* outputter
+        cdef string bFileName = _to_valid_file_str(fileName).encode('utf8')
+        cdef string bcompr_mode = compr_mode.encode('utf8')
+        outputter = new ofstream(bFileName, binary)
+        try:
+            self._pyfhel.afseal.save_plaintext(deref(outputter), bcompr_mode, deref(self._ptr_ptxt))
+        finally:
+            del outputter
+
+    cpdef bytes to_bytes(self, str compr_mode="none"):
+        """to_bytes()
+
+        Serialize the plaintext into a binary/bytes string.
+
+        Args:
+            compr_mode: (str) Compression mode. One of "none", "zlib", "zstd"
+
+        Return:
+            bytes: serialized plaintext
+        """
+        if self._pyfhel is None:
+            raise ValueError("<Pyfhel ERROR> plaintext serialization requires a Pyfhel instance")
+        cdef ostringstream outputter
+        cdef string bcompr_mode = compr_mode.encode('utf8')
+        self._pyfhel.afseal.save_plaintext(outputter, bcompr_mode, deref(self._ptr_ptxt))
+        return outputter.str()
+
+    cpdef void load(self, str fileName, object scheme=None):
+        """load(self, str fileName, scheme)
+        
+        Load the plaintext from a file.
+
+        Args:
+            fileName: (str) Valid file where the plaintext is retrieved from.
+              
+        Return:
+            None
+
+        See Also:
+            :func:`~Pyfhel.utils.to_Scheme_t`
+        """
+        if self._pyfhel is None:
+            raise ValueError("<Pyfhel ERROR> plaintext loading requires a Pyfhel instance")
+        cdef ifstream* inputter
+        cdef string bFileName = _to_valid_file_str(fileName, check=True).encode('utf8')
+        inputter = new ifstream(bFileName, binary)
+        try:
+            self._pyfhel.afseal.load_plaintext(deref(inputter), deref(self._ptr_ptxt))
+        finally:
+            del inputter
+        if scheme is not None:
+            self.scheme = to_Scheme_t(scheme)
+
+    cpdef void from_bytes(self, bytes content, object scheme=None):
+        """from_bytes(bytes content)
+
+        Recover the serialized plaintext from a binary/bytes string.
+
+        Args:
+            content: (:obj:`bytes`) Python bytes object containing the PyPtxt.
+            scheme: (:obj: `str`) String or type describing the scheme:
+              * ('int', 'integer', int, 1, scheme_t.bfv) -> integer scheme.
+              * ('float', 'double', float, 2, scheme_t.ckks) -> fractional scheme.
+        """
+        if self._pyfhel is None:
+            raise ValueError("<Pyfhel ERROR> plaintext loading requires a Pyfhel instance")
+        cdef stringstream inputter
+        inputter.write(content,len(content))
+        self._pyfhel.afseal.load_plaintext(inputter, deref(self._ptr_ptxt))
+        if scheme is not None:
+            self.scheme = to_Scheme_t(scheme)
+
+
+
+    # =========================================================================
+    # ============================ ENCR/DECR/CMP ==============================
+    # =========================================================================
+
+    def __int__(self):
+        """returns the integer in the first slot of the plaintext"""
+        if (self._scheme != scheme_t.bfv):
+            raise RuntimeError("<Pyfhel ERROR> wrong PyPtxt scheme for automatic encoding (not bfv)")
+        return int(np.array(self._pyfhel.decodeInt(self))[0])
+
+    def __float__(self):
+        """returns the float in the first slot of the plaintext"""
+        if (self._scheme != scheme_t.ckks):
+            raise RuntimeError("<Pyfhel ERROR> wrong PyPtxt scheme for automatic encoding (not ckks)")
+        return float(np.array(self._pyfhel.decodeFrac(self))[0])
+
+    def __repr__(self):
+        if self.is_ntt_form():
+            poly_s = "?"
+        else:
+            poly_s = str(self.to_poly_string())
+            poly_s = poly_s[:25] + ('...' if len(poly_s)>25 else '')
+        return "<Pyfhel Plaintext at {}, scheme={}, poly={}, is_ntt={}{}>".format(
+                hex(id(self)),
+                self.scheme.name,
+                poly_s,
+                "Y" if self.is_ntt_form() else "-",
+                ", mod_level={}".format(self.mod_level) if self.scheme==Scheme_t.ckks else ''
+                )
+
+    def encode(self, value):
+        """encode(value)
+        
+        Encodes the given value using _pyfhel.
+        
+        Arguments:
+            value (int, float, np.array): Encodes accordingly to the tipe
+            
+        Return:
+            None
+            
+        See Also:
+            :func:`~Pyfhel.Pyfhel.encode`
+        """
+        return self._pyfhel.encode(val_vec=value, ptxt=self)
+    
+    def decode(self):
+        """decode()
+        
+        Decodes itself using _pyfhel.
+        
+        Arguments:
+            None
+            
+        Return:
+            int, float, np.array: value decrypted.
+   
+        See Also:
+            :func:`~Pyfhel.Pyfhel.decode`
+        """
+        return self._pyfhel.decode(self)    
+        
+    cpdef void set_scale (self, double new_scale):
+        """set_scale(double new_scale)
+
+        Sets the scale of the ciphertext.
+        
+        Args:
+            scale (double): new scale of the ciphertext.
+        """
         (<AfsealPtxt*>(self._ptr_ptxt)).set_scale(new_scale)